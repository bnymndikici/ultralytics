# Ultralytics YOLO 🚀, AGPL-3.0 license

import contextlib
from copy import deepcopy
from pathlib import Path

import thop
import torch
import torch.nn as nn

from ultralytics.nn.modules import *
from ultralytics.yolo.utils import DEFAULT_CFG_DICT, DEFAULT_CFG_KEYS, LOGGER, colorstr, emojis, yaml_load
from ultralytics.yolo.utils.checks import check_requirements, check_suffix, check_yaml
from ultralytics.yolo.utils.plotting import feature_visualization
from ultralytics.yolo.utils.torch_utils import (fuse_conv_and_bn, fuse_deconv_and_bn, initialize_weights,
                                                intersect_dicts, make_divisible, model_info, scale_img, time_sync)


class BaseModel(nn.Module):
    """
    The BaseModel class serves as a base class for all the models in the Ultralytics YOLO family.
    """

    def forward(self, x, profile=False, visualize=False):
        """
        Forward pass of the model on a single scale.
        Wrapper for `_forward_once` method.

        Args:
            x (torch.Tensor): The input image tensor
            profile (bool): Whether to profile the model, defaults to False
            visualize (bool): Whether to return the intermediate feature maps, defaults to False

        Returns:
            (torch.Tensor): The output of the network.
        """
        return self._forward_once(x, profile, visualize)

    def _forward_once(self, x, profile=False, visualize=False):
        """
        Perform a forward pass through the network.

        Args:
            x (torch.Tensor): The input tensor to the model
            profile (bool):  Print the computation time of each layer if True, defaults to False.
            visualize (bool): Save the feature maps of the model if True, defaults to False

        Returns:
            (torch.Tensor): The last output of the model.
        """
        y, dt = [], []  # outputs
        for m in self.model:
            if m.f != -1:  # if not from previous layer
                x = y[m.f] if isinstance(m.f, int) else [x if j == -1 else y[j] for j in m.f]  # from earlier layers
            if profile:
                self._profile_one_layer(m, x, dt)
            x = m(x)  # run
            y.append(x if m.i in self.save else None)  # save output
            if visualize:
                feature_visualization(x, m.type, m.i, save_dir=visualize)
        return x

    def _profile_one_layer(self, m, x, dt):
        """
        Profile the computation time and FLOPs of a single layer of the model on a given input.
        Appends the results to the provided list.

        Args:
            m (nn.Module): The layer to be profiled.
            x (torch.Tensor): The input data to the layer.
            dt (list): A list to store the computation time of the layer.

        Returns:
            None
        """
        c = m == self.model[-1]  # is final layer, copy input as inplace fix
        o = thop.profile(m, inputs=[x.clone() if c else x], verbose=False)[0] / 1E9 * 2 if thop else 0  # FLOPs
        t = time_sync()
        for _ in range(10):
            m(x.clone() if c else x)
        dt.append((time_sync() - t) * 100)
        if m == self.model[0]:
            LOGGER.info(f"{'time (ms)':>10s} {'GFLOPs':>10s} {'params':>10s}  module")
        LOGGER.info(f'{dt[-1]:10.2f} {o:10.2f} {m.np:10.0f}  {m.type}')
        if c:
            LOGGER.info(f"{sum(dt):10.2f} {'-':>10s} {'-':>10s}  Total")

    def fuse(self, verbose=True):
        """
        Fuse the `Conv2d()` and `BatchNorm2d()` layers of the model into a single layer, in order to improve the
        computation efficiency.

        Returns:
            (nn.Module): The fused model is returned.
        """
        if not self.is_fused():
            for m in self.model.modules():
                if isinstance(m, (Conv, DWConv)) and hasattr(m, 'bn'):
                    m.conv = fuse_conv_and_bn(m.conv, m.bn)  # update conv
                    delattr(m, 'bn')  # remove batchnorm
                    m.forward = m.forward_fuse  # update forward
                if isinstance(m, ConvTranspose) and hasattr(m, 'bn'):
                    m.conv_transpose = fuse_deconv_and_bn(m.conv_transpose, m.bn)
                    delattr(m, 'bn')  # remove batchnorm
                    m.forward = m.forward_fuse  # update forward
                if isinstance(m, RepConv):
                    m.fuse_convs()
                    m.forward = m.forward_fuse  # update forward
            self.info(verbose=verbose)

        return self

    def is_fused(self, thresh=10):
        """
        Check if the model has less than a certain threshold of BatchNorm layers.

        Args:
            thresh (int, optional): The threshold number of BatchNorm layers. Default is 10.

        Returns:
            (bool): True if the number of BatchNorm layers in the model is less than the threshold, False otherwise.
        """
        bn = tuple(v for k, v in nn.__dict__.items() if 'Norm' in k)  # normalization layers, i.e. BatchNorm2d()
        return sum(isinstance(v, bn) for v in self.modules()) < thresh  # True if < 'thresh' BatchNorm layers in model

    def info(self, detailed=False, verbose=True, imgsz=640):
        """
        Prints model information

        Args:
            verbose (bool): if True, prints out the model information. Defaults to False
            imgsz (int): the size of the image that the model will be trained on. Defaults to 640
        """
<<<<<<< HEAD
        return model_info(self, verbose=verbose, imgsz=imgsz)
=======
        return model_info(self, detailed=detailed, verbose=verbose, imgsz=imgsz)
>>>>>>> e2e3e367

    def _apply(self, fn):
        """
        `_apply()` is a function that applies a function to all the tensors in the model that are not
        parameters or registered buffers

        Args:
            fn: the function to apply to the model

        Returns:
            A model that is a Detect() object.
        """
        self = super()._apply(fn)
        m = self.model[-1]  # Detect()
        if isinstance(m, (Detect, Segment)):
            m.stride = fn(m.stride)
            m.anchors = fn(m.anchors)
            m.strides = fn(m.strides)
        return self

    def load(self, weights, verbose=True):
        """Load the weights into the model.

        Args:
            weights (dict) or (torch.nn.Module): The pre-trained weights to be loaded.
            verbose (bool, optional): Whether to log the transfer progress. Defaults to True.
        """
        model = weights['model'] if isinstance(weights, dict) else weights  # torchvision models are not dicts
        csd = model.float().state_dict()  # checkpoint state_dict as FP32
        csd = intersect_dicts(csd, self.state_dict())  # intersect
        self.load_state_dict(csd, strict=False)  # load
        if verbose:
            LOGGER.info(f'Transferred {len(csd)}/{len(self.model.state_dict())} items from pretrained weights')


class DetectionModel(BaseModel):
    """YOLOv8 detection model."""

    def __init__(self, cfg='yolov8n.yaml', ch=3, nc=None, verbose=True):  # model, input channels, number of classes
        super().__init__()
        self.yaml = cfg if isinstance(cfg, dict) else yaml_model_load(cfg)  # cfg dict

        # Define model
        ch = self.yaml['ch'] = self.yaml.get('ch', ch)  # input channels
        if nc and nc != self.yaml['nc']:
            LOGGER.info(f"Overriding model.yaml nc={self.yaml['nc']} with nc={nc}")
            self.yaml['nc'] = nc  # override yaml value
        self.model, self.save = parse_model(deepcopy(self.yaml), ch=ch, verbose=verbose)  # model, savelist
        self.names = {i: f'{i}' for i in range(self.yaml['nc'])}  # default names dict
        self.inplace = self.yaml.get('inplace', True)

        # Build strides
        m = self.model[-1]  # Detect()
        if isinstance(m, (Detect, Segment, Pose)):
            s = 256  # 2x min stride
            m.inplace = self.inplace
            forward = lambda x: self.forward(x)[0] if isinstance(m, (Segment, Pose)) else self.forward(x)
            m.stride = torch.tensor([s / x.shape[-2] for x in forward(torch.zeros(1, ch, s, s))])  # forward
            self.stride = m.stride
            m.bias_init()  # only run once

        # Init weights, biases
        initialize_weights(self)
        if verbose:
            self.info()
            LOGGER.info('')

    def forward(self, x, augment=False, profile=False, visualize=False):
        """Run forward pass on input image(s) with optional augmentation and profiling."""
        if augment:
            return self._forward_augment(x)  # augmented inference, None
        return self._forward_once(x, profile, visualize)  # single-scale inference, train

    def _forward_augment(self, x):
        """Perform augmentations on input image x and return augmented inference and train outputs."""
        img_size = x.shape[-2:]  # height, width
        s = [1, 0.83, 0.67]  # scales
        f = [None, 3, None]  # flips (2-ud, 3-lr)
        y = []  # outputs
        for si, fi in zip(s, f):
            xi = scale_img(x.flip(fi) if fi else x, si, gs=int(self.stride.max()))
            yi = self._forward_once(xi)[0]  # forward
            # cv2.imwrite(f'img_{si}.jpg', 255 * xi[0].cpu().numpy().transpose((1, 2, 0))[:, :, ::-1])  # save
            yi = self._descale_pred(yi, fi, si, img_size)
            y.append(yi)
        y = self._clip_augmented(y)  # clip augmented tails
        return torch.cat(y, -1), None  # augmented inference, train

    @staticmethod
    def _descale_pred(p, flips, scale, img_size, dim=1):
        """De-scale predictions following augmented inference (inverse operation)."""
        p[:, :4] /= scale  # de-scale
        x, y, wh, cls = p.split((1, 1, 2, p.shape[dim] - 4), dim)
        if flips == 2:
            y = img_size[0] - y  # de-flip ud
        elif flips == 3:
            x = img_size[1] - x  # de-flip lr
        return torch.cat((x, y, wh, cls), dim)

    def _clip_augmented(self, y):
        """Clip YOLOv5 augmented inference tails."""
        nl = self.model[-1].nl  # number of detection layers (P3-P5)
        g = sum(4 ** x for x in range(nl))  # grid points
        e = 1  # exclude layer count
        i = (y[0].shape[-1] // g) * sum(4 ** x for x in range(e))  # indices
        y[0] = y[0][..., :-i]  # large
        i = (y[-1].shape[-1] // g) * sum(4 ** (nl - 1 - x) for x in range(e))  # indices
        y[-1] = y[-1][..., i:]  # small
        return y


class SegmentationModel(DetectionModel):
    """YOLOv8 segmentation model."""

    def __init__(self, cfg='yolov8n-seg.yaml', ch=3, nc=None, verbose=True):
        """Initialize YOLOv8 segmentation model with given config and parameters."""
        super().__init__(cfg=cfg, ch=ch, nc=nc, verbose=verbose)

    def _forward_augment(self, x):
        """Undocumented function."""
        raise NotImplementedError(emojis('WARNING ⚠️ SegmentationModel has not supported augment inference yet!'))


class PoseModel(DetectionModel):
    """YOLOv8 pose model."""

    def __init__(self, cfg='yolov8n-pose.yaml', ch=3, nc=None, data_kpt_shape=(None, None), verbose=True):
        """Initialize YOLOv8 Pose model."""
        if not isinstance(cfg, dict):
            cfg = yaml_model_load(cfg)  # load model YAML
        if any(data_kpt_shape) and list(data_kpt_shape) != list(cfg['kpt_shape']):
            LOGGER.info(f"Overriding model.yaml kpt_shape={cfg['kpt_shape']} with kpt_shape={data_kpt_shape}")
            cfg['kpt_shape'] = data_kpt_shape
        super().__init__(cfg=cfg, ch=ch, nc=nc, verbose=verbose)


class ClassificationModel(BaseModel):
    """YOLOv8 classification model."""

    def __init__(self,
                 cfg=None,
                 model=None,
                 ch=3,
                 nc=None,
                 cutoff=10,
                 verbose=True):  # yaml, model, channels, number of classes, cutoff index, verbose flag
        super().__init__()
        self._from_detection_model(model, nc, cutoff) if model is not None else self._from_yaml(cfg, ch, nc, verbose)

    def _from_detection_model(self, model, nc=1000, cutoff=10):
        """Create a YOLOv5 classification model from a YOLOv5 detection model."""
        from ultralytics.nn.autobackend import AutoBackend
        if isinstance(model, AutoBackend):
            model = model.model  # unwrap DetectMultiBackend
        model.model = model.model[:cutoff]  # backbone
        m = model.model[-1]  # last layer
        ch = m.conv.in_channels if hasattr(m, 'conv') else m.cv1.conv.in_channels  # ch into module
        c = Classify(ch, nc)  # Classify()
        c.i, c.f, c.type = m.i, m.f, 'models.common.Classify'  # index, from, type
        model.model[-1] = c  # replace
        self.model = model.model
        self.stride = model.stride
        self.save = []
        self.nc = nc

    def _from_yaml(self, cfg, ch, nc, verbose):
        """Set YOLOv8 model configurations and define the model architecture."""
        self.yaml = cfg if isinstance(cfg, dict) else yaml_model_load(cfg)  # cfg dict

        # Define model
        ch = self.yaml['ch'] = self.yaml.get('ch', ch)  # input channels
        if nc and nc != self.yaml['nc']:
            LOGGER.info(f"Overriding model.yaml nc={self.yaml['nc']} with nc={nc}")
            self.yaml['nc'] = nc  # override yaml value
        elif not nc and not self.yaml.get('nc', None):
            raise ValueError('nc not specified. Must specify nc in model.yaml or function arguments.')
        self.model, self.save = parse_model(deepcopy(self.yaml), ch=ch, verbose=verbose)  # model, savelist
        self.stride = torch.Tensor([1])  # no stride constraints
        self.names = {i: f'{i}' for i in range(self.yaml['nc'])}  # default names dict
        self.info()

    @staticmethod
    def reshape_outputs(model, nc):
        """Update a TorchVision classification model to class count 'n' if required."""
        name, m = list((model.model if hasattr(model, 'model') else model).named_children())[-1]  # last module
        if isinstance(m, Classify):  # YOLO Classify() head
            if m.linear.out_features != nc:
                m.linear = nn.Linear(m.linear.in_features, nc)
        elif isinstance(m, nn.Linear):  # ResNet, EfficientNet
            if m.out_features != nc:
                setattr(model, name, nn.Linear(m.in_features, nc))
        elif isinstance(m, nn.Sequential):
            types = [type(x) for x in m]
            if nn.Linear in types:
                i = types.index(nn.Linear)  # nn.Linear index
                if m[i].out_features != nc:
                    m[i] = nn.Linear(m[i].in_features, nc)
            elif nn.Conv2d in types:
                i = types.index(nn.Conv2d)  # nn.Conv2d index
                if m[i].out_channels != nc:
                    m[i] = nn.Conv2d(m[i].in_channels, nc, m[i].kernel_size, m[i].stride, bias=m[i].bias is not None)


class Ensemble(nn.ModuleList):
    """Ensemble of models."""

    def __init__(self):
        """Initialize an ensemble of models."""
        super().__init__()

    def forward(self, x, augment=False, profile=False, visualize=False):
        """Function generates the YOLOv5 network's final layer."""
        y = [module(x, augment, profile, visualize)[0] for module in self]
        # y = torch.stack(y).max(0)[0]  # max ensemble
        # y = torch.stack(y).mean(0)  # mean ensemble
        y = torch.cat(y, 2)  # nms ensemble, y shape(B, HW, C)
        return y, None  # inference, train output


# Functions ------------------------------------------------------------------------------------------------------------


def torch_safe_load(weight):
    """
    This function attempts to load a PyTorch model with the torch.load() function. If a ModuleNotFoundError is raised,
    it catches the error, logs a warning message, and attempts to install the missing module via the
    check_requirements() function. After installation, the function again attempts to load the model using torch.load().

    Args:
        weight (str): The file path of the PyTorch model.

    Returns:
        (dict): The loaded PyTorch model.
    """
    from ultralytics.yolo.utils.downloads import attempt_download_asset

    check_suffix(file=weight, suffix='.pt')
    file = attempt_download_asset(weight)  # search online if missing locally
    try:
        return torch.load(file, map_location='cpu'), file  # load
    except ModuleNotFoundError as e:  # e.name is missing module name
        if e.name == 'models':
            raise TypeError(
                emojis(f'ERROR ❌️ {weight} appears to be an Ultralytics YOLOv5 model originally trained '
                       f'with https://github.com/ultralytics/yolov5.\nThis model is NOT forwards compatible with '
                       f'YOLOv8 at https://github.com/ultralytics/ultralytics.'
                       f"\nRecommend fixes are to train a new model using the latest 'ultralytics' package or to "
                       f"run a command with an official YOLOv8 model, i.e. 'yolo predict model=yolov8n.pt'")) from e
        LOGGER.warning(f"WARNING ⚠️ {weight} appears to require '{e.name}', which is not in ultralytics requirements."
                       f"\nAutoInstall will run now for '{e.name}' but this feature will be removed in the future."
                       f"\nRecommend fixes are to train a new model using the latest 'ultralytics' package or to "
                       f"run a command with an official YOLOv8 model, i.e. 'yolo predict model=yolov8n.pt'")
        check_requirements(e.name)  # install missing module

        return torch.load(file, map_location='cpu'), file  # load


def attempt_load_weights(weights, device=None, inplace=True, fuse=False):
    """Loads an ensemble of models weights=[a,b,c] or a single model weights=[a] or weights=a."""

    ensemble = Ensemble()
    for w in weights if isinstance(weights, list) else [weights]:
        ckpt, w = torch_safe_load(w)  # load ckpt
        args = {**DEFAULT_CFG_DICT, **ckpt['train_args']}  # combine model and default args, preferring model args
        model = (ckpt.get('ema') or ckpt['model']).to(device).float()  # FP32 model

        # Model compatibility updates
        model.args = args  # attach args to model
        model.pt_path = w  # attach *.pt file path to model
        model.task = guess_model_task(model)
        if not hasattr(model, 'stride'):
            model.stride = torch.tensor([32.])

        # Append
        ensemble.append(model.fuse().eval() if fuse and hasattr(model, 'fuse') else model.eval())  # model in eval mode

    # Module compatibility updates
    for m in ensemble.modules():
        t = type(m)
        if t in (nn.Hardswish, nn.LeakyReLU, nn.ReLU, nn.ReLU6, nn.SiLU, Detect, Segment):
            m.inplace = inplace  # torch 1.7.0 compatibility
        elif t is nn.Upsample and not hasattr(m, 'recompute_scale_factor'):
            m.recompute_scale_factor = None  # torch 1.11.0 compatibility

    # Return model
    if len(ensemble) == 1:
        return ensemble[-1]

    # Return ensemble
    LOGGER.info(f'Ensemble created with {weights}\n')
    for k in 'names', 'nc', 'yaml':
        setattr(ensemble, k, getattr(ensemble[0], k))
    ensemble.stride = ensemble[torch.argmax(torch.tensor([m.stride.max() for m in ensemble])).int()].stride
    assert all(ensemble[0].nc == m.nc for m in ensemble), f'Models differ in class counts {[m.nc for m in ensemble]}'
    return ensemble


def attempt_load_one_weight(weight, device=None, inplace=True, fuse=False):
    """Loads a single model weights."""
    ckpt, weight = torch_safe_load(weight)  # load ckpt
    args = {**DEFAULT_CFG_DICT, **(ckpt.get('train_args', {}))}  # combine model and default args, preferring model args
    model = (ckpt.get('ema') or ckpt['model']).to(device).float()  # FP32 model

    # Model compatibility updates
    model.args = {k: v for k, v in args.items() if k in DEFAULT_CFG_KEYS}  # attach args to model
    model.pt_path = weight  # attach *.pt file path to model
    model.task = guess_model_task(model)
    if not hasattr(model, 'stride'):
        model.stride = torch.tensor([32.])

    model = model.fuse().eval() if fuse and hasattr(model, 'fuse') else model.eval()  # model in eval mode

    # Module compatibility updates
    for m in model.modules():
        t = type(m)
        if t in (nn.Hardswish, nn.LeakyReLU, nn.ReLU, nn.ReLU6, nn.SiLU, Detect, Segment):
            m.inplace = inplace  # torch 1.7.0 compatibility
        elif t is nn.Upsample and not hasattr(m, 'recompute_scale_factor'):
            m.recompute_scale_factor = None  # torch 1.11.0 compatibility

    # Return model and ckpt
    return model, ckpt


def parse_model(d, ch, verbose=True):  # model_dict, input_channels(3)
    # Parse a YOLO model.yaml dictionary into a PyTorch model
    import ast

    # Args
    max_channels = float('inf')
    nc, act, scales = (d.get(x) for x in ('nc', 'act', 'scales'))
    depth, width, kpt_shape = (d.get(x, 1.0) for x in ('depth_multiple', 'width_multiple', 'kpt_shape'))
    if scales:
        scale = d.get('scale')
        if not scale:
            scale = tuple(scales.keys())[0]
            LOGGER.warning(f"WARNING ⚠️ no model scale passed. Assuming scale='{scale}'.")
        depth, width, max_channels = scales[scale]

    if act:
        Conv.default_act = eval(act)  # redefine default activation, i.e. Conv.default_act = nn.SiLU()
        if verbose:
            LOGGER.info(f"{colorstr('activation:')} {act}")  # print

    if verbose:
        LOGGER.info(f"\n{'':>3}{'from':>20}{'n':>3}{'params':>10}  {'module':<45}{'arguments':<30}")
    ch = [ch]
    layers, save, c2 = [], [], ch[-1]  # layers, savelist, ch out
    for i, (f, n, m, args) in enumerate(d['backbone'] + d['head']):  # from, number, module, args
        m = getattr(torch.nn, m[3:]) if 'nn.' in m else globals()[m]  # get module
        for j, a in enumerate(args):
            if isinstance(a, str):
                with contextlib.suppress(ValueError):
                    args[j] = locals()[a] if a in locals() else ast.literal_eval(a)

        n = n_ = max(round(n * depth), 1) if n > 1 else n  # depth gain
        if m in (Classify, Conv, ConvTranspose, GhostConv, Bottleneck, GhostBottleneck, SPP, SPPF, DWConv, Focus,
                 BottleneckCSP, C1, C2, C2f, C3, C3TR, C3Ghost, nn.ConvTranspose2d, DWConvTranspose2d, C3x, RepC3, Cxa, Cxb,
                 Cxc, Cxd, Cxe, Cxf, Cxc_act):
            c1, c2 = ch[f], args[0]
            if c2 != nc:  # if c2 not equal to number of classes (i.e. for Classify() output)
                c2 = make_divisible(min(c2, max_channels) * width, 8)

            args = [c1, c2, *args[1:]]
            if m in (BottleneckCSP, C1, C2, C2f, C3, C3TR, C3Ghost, C3x, RepC3, Cxa, Cxb, Cxc, Cxd, Cxe, Cxf, Cxc_act):
                args.insert(2, n)  # number of repeats
                n = 1
        elif m is AIFI:
            args = [ch[f], *args]
        elif m in (HGStem, HGBlock):
            c1, cm, c2 = ch[f], args[0], args[1]
            args = [c1, cm, c2, *args[2:]]
            if m is HGBlock:
                args.insert(4, n)  # number of repeats
                n = 1

        elif m is nn.BatchNorm2d:
            args = [ch[f]]
        elif m is Concat:
            c2 = sum(ch[x] for x in f)
        elif m in (Detect, Segment, Pose, RTDETRDecoder):
            args.append([ch[x] for x in f])
            if m is Segment:
                args[2] = make_divisible(min(args[2], max_channels) * width, 8)
        else:
            c2 = ch[f]

        m_ = nn.Sequential(*(m(*args) for _ in range(n))) if n > 1 else m(*args)  # module
        t = str(m)[8:-2].replace('__main__.', '')  # module type
        m.np = sum(x.numel() for x in m_.parameters())  # number params
        m_.i, m_.f, m_.type = i, f, t  # attach index, 'from' index, type
        if verbose:
            LOGGER.info(f'{i:>3}{str(f):>20}{n_:>3}{m.np:10.0f}  {t:<45}{str(args):<30}')  # print
        save.extend(x % i for x in ([f] if isinstance(f, int) else f) if x != -1)  # append to savelist
        layers.append(m_)
        if i == 0:
            ch = []
        ch.append(c2)
    return nn.Sequential(*layers), sorted(save)


def yaml_model_load(path):
    """Load a YOLOv8 model from a YAML file."""
    import re

    path = Path(path)
    if path.stem in (f'yolov{d}{x}6' for x in 'nsmlx' for d in (5, 8)):
        new_stem = re.sub(r'(\d+)([nslmx])6(.+)?$', r'\1\2-p6\3', path.stem)
        LOGGER.warning(f'WARNING ⚠️ Ultralytics YOLO P6 models now use -p6 suffix. Renaming {path.stem} to {new_stem}.')
        path = path.with_stem(new_stem)

    unified_path = re.sub(r'(\d+)([nslmx])(.+)?$', r'\1\3', str(path))  # i.e. yolov8x.yaml -> yolov8.yaml
    yaml_file = check_yaml(unified_path, hard=False) or check_yaml(path)
    d = yaml_load(yaml_file)  # model dict
    d['scale'] = guess_model_scale(path)
    d['yaml_file'] = str(path)
    return d


def guess_model_scale(model_path):
    """
    Takes a path to a YOLO model's YAML file as input and extracts the size character of the model's scale.
    The function uses regular expression matching to find the pattern of the model scale in the YAML file name,
    which is denoted by n, s, m, l, or x. The function returns the size character of the model scale as a string.

    Args:
        model_path (str) or (Path): The path to the YOLO model's YAML file.

    Returns:
        (str): The size character of the model's scale, which can be n, s, m, l, or x.
    """
    with contextlib.suppress(AttributeError):
        import re
        return re.search(r'yolov\d+([nslmx])', Path(model_path).stem).group(1)  # n, s, m, l, or x
    return ''


def guess_model_task(model):
    """
    Guess the task of a PyTorch model from its architecture or configuration.

    Args:
        model (nn.Module) or (dict): PyTorch model or model configuration in YAML format.

    Returns:
        (str): Task of the model ('detect', 'segment', 'classify', 'pose').

    Raises:
        SyntaxError: If the task of the model could not be determined.
    """

    def cfg2task(cfg):
        """Guess from YAML dictionary."""
        m = cfg['head'][-1][-2].lower()  # output module name
        if m in ('classify', 'classifier', 'cls', 'fc'):
            return 'classify'
        if m == 'detect':
            return 'detect'
        if m == 'segment':
            return 'segment'
        if m == 'pose':
            return 'pose'

    # Guess from model cfg
    if isinstance(model, dict):
        with contextlib.suppress(Exception):
            return cfg2task(model)

    # Guess from PyTorch model
    if isinstance(model, nn.Module):  # PyTorch model
        for x in 'model.args', 'model.model.args', 'model.model.model.args':
            with contextlib.suppress(Exception):
                return eval(x)['task']
        for x in 'model.yaml', 'model.model.yaml', 'model.model.model.yaml':
            with contextlib.suppress(Exception):
                return cfg2task(eval(x))

        for m in model.modules():
            if isinstance(m, Detect):
                return 'detect'
            elif isinstance(m, Segment):
                return 'segment'
            elif isinstance(m, Classify):
                return 'classify'
            elif isinstance(m, Pose):
                return 'pose'

    # Guess from model filename
    if isinstance(model, (str, Path)):
        model = Path(model)
        if '-seg' in model.stem or 'segment' in model.parts:
            return 'segment'
        elif '-cls' in model.stem or 'classify' in model.parts:
            return 'classify'
        elif '-pose' in model.stem or 'pose' in model.parts:
            return 'pose'
        elif 'detect' in model.parts:
            return 'detect'

    # Unable to determine task from model
    LOGGER.warning("WARNING ⚠️ Unable to automatically guess model task, assuming 'task=detect'. "
                   "Explicitly define task for your model, i.e. 'task=detect', 'segment', 'classify', or 'pose'.")
    return 'detect'  # assume detect<|MERGE_RESOLUTION|>--- conflicted
+++ resolved
@@ -131,11 +131,7 @@
             verbose (bool): if True, prints out the model information. Defaults to False
             imgsz (int): the size of the image that the model will be trained on. Defaults to 640
         """
-<<<<<<< HEAD
-        return model_info(self, verbose=verbose, imgsz=imgsz)
-=======
         return model_info(self, detailed=detailed, verbose=verbose, imgsz=imgsz)
->>>>>>> e2e3e367
 
     def _apply(self, fn):
         """
