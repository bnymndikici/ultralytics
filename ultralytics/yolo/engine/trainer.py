"""
Simple training loop; Boilerplate that could apply to any arbitrary neural network,
"""

import os
import subprocess
import time
from collections import defaultdict
from copy import deepcopy
from datetime import datetime
from pathlib import Path

import numpy as np
import torch
import torch.distributed as dist
import torch.nn as nn
from omegaconf import OmegaConf
from torch.cuda import amp
from torch.nn.parallel import DistributedDataParallel as DDP
from torch.optim import lr_scheduler
from tqdm import tqdm

import ultralytics.yolo.utils as utils
import ultralytics.yolo.utils.callbacks as callbacks
from ultralytics import __version__
from ultralytics.yolo.configs import get_config
from ultralytics.yolo.data.utils import check_dataset, check_dataset_yaml
from ultralytics.yolo.utils import DEFAULT_CONFIG, LOGGER, RANK, TQDM_BAR_FORMAT, colorstr
from ultralytics.yolo.utils.checks import check_file, print_args
from ultralytics.yolo.utils.dist import ddp_cleanup, generate_ddp_command
from ultralytics.yolo.utils.files import get_latest_run, increment_path, yaml_save
from ultralytics.yolo.utils.torch_utils import ModelEMA, de_parallel, init_seeds, one_cycle, strip_optimizer


class BaseTrainer:

    def __init__(self, cfg=DEFAULT_CONFIG, overrides={}):
        self.args = get_config(cfg, overrides)
        self.check_resume()
        init_seeds(self.args.seed + 1 + RANK, deterministic=self.args.deterministic)

        self.console = LOGGER
        self.validator = None
        self.model = None
        self.callbacks = defaultdict(list)

        # dirs
        project = self.args.project or f"runs/{self.args.task}"
        name = self.args.name or f"{self.args.mode}"
        self.save_dir = increment_path(Path(project) / name, exist_ok=self.args.exist_ok if RANK in {-1, 0} else True)
        self.wdir = self.save_dir / 'weights'  # weights dir
        if RANK in {-1, 0}:
            self.wdir.mkdir(parents=True, exist_ok=True)  # make dir
            # Save run settings
            save_yaml(self.save_dir / 'args.yaml', OmegaConf.to_container(self.args, resolve=True))
        self.last, self.best = self.wdir / 'last.pt', self.wdir / 'best.pt'  # checkpoint paths

        self.batch_size = self.args.batch_size
        self.epochs = self.args.epochs
        self.start_epoch = 0
        if RANK == -1:
            print_args(dict(self.args))

<<<<<<< HEAD
        # Save run settings
        yaml_save(self.save_dir / 'args.yaml', OmegaConf.to_container(self.args, resolve=True))

=======
>>>>>>> c1b38428
        # device
        self.device = utils.torch_utils.select_device(self.args.device, self.batch_size)
        self.amp = self.device.type != 'cpu'
        self.scaler = amp.GradScaler(enabled=self.amp)

        # Model and Dataloaders.
        self.model = self.args.model
        self.data = self.args.data
        if self.data.endswith(".yaml"):
            self.data = check_dataset_yaml(self.data)
        else:
            self.data = check_dataset(self.data)
        self.trainset, self.testset = self.get_dataset(self.data)
        self.ema = None

        # Optimization utils init
        self.lf = None
        self.scheduler = None

        # epoch level metrics
        self.best_fitness = None
        self.fitness = None
        self.loss = None
        self.tloss = None
        self.loss_names = None
        self.csv = self.save_dir / 'results.csv'

        for callback, func in callbacks.default_callbacks.items():
            self.add_callback(callback, func)
        if RANK in {0, -1}:
            callbacks.add_integration_callbacks(self)

    def add_callback(self, onevent: str, callback):
        """
        appends the given callback
        """
        self.callbacks[onevent].append(callback)

    def set_callback(self, onevent: str, callback):
        """
        overrides the existing callbacks with the given callback
        """
        self.callbacks[onevent] = [callback]

    def trigger_callbacks(self, onevent: str):
        for callback in self.callbacks.get(onevent, []):
            callback(self)

    def train(self):
        world_size = torch.cuda.device_count()
        if world_size > 1 and "LOCAL_RANK" not in os.environ:
            command = generate_ddp_command(world_size, self)
            try:
                subprocess.run(command)
            except Exception as e:
                self.console(e)
            finally:
                ddp_cleanup(command, self)
        else:
            self._do_train(int(os.getenv("RANK", -1)), world_size)

    def _setup_ddp(self, rank, world_size):
        # os.environ['MASTER_ADDR'] = 'localhost'
        # os.environ['MASTER_PORT'] = '9020'
        torch.cuda.set_device(rank)
        self.device = torch.device('cuda', rank)
        self.console.info(f"DDP settings: RANK {rank}, WORLD_SIZE {world_size}, DEVICE {self.device}")
        dist.init_process_group("nccl" if dist.is_nccl_available() else "gloo", rank=rank, world_size=world_size)

    def _setup_train(self, rank, world_size):
        """
        Builds dataloaders and optimizer on correct rank process
        """
        # model
        self.trigger_callbacks("on_pretrain_routine_start")
        ckpt = self.setup_model()
        self.model = self.model.to(self.device)
        self.set_model_attributes()
        if world_size > 1:
            self.model = DDP(self.model, device_ids=[rank])
        # Optimizer
        self.accumulate = max(round(self.args.nbs / self.batch_size), 1)  # accumulate loss before optimizing
        self.args.weight_decay *= self.batch_size * self.accumulate / self.args.nbs  # scale weight_decay
        self.optimizer = self.build_optimizer(model=self.model,
                                              name=self.args.optimizer,
                                              lr=self.args.lr0,
                                              momentum=self.args.momentum,
                                              decay=self.args.weight_decay)
        # Scheduler
        if self.args.cos_lr:
            self.lf = one_cycle(1, self.args.lrf, self.epochs)  # cosine 1->hyp['lrf']
        else:
            self.lf = lambda x: (1 - x / self.epochs) * (1.0 - self.args.lrf) + self.args.lrf  # linear
        self.scheduler = lr_scheduler.LambdaLR(self.optimizer, lr_lambda=self.lf)
        self.resume_training(ckpt)
        self.scheduler.last_epoch = self.start_epoch - 1  # do not move

        # dataloaders
        batch_size = self.batch_size // world_size if world_size > 1 else self.batch_size
        self.train_loader = self.get_dataloader(self.trainset, batch_size=batch_size, rank=rank, mode="train")
        if rank in {0, -1}:
            self.test_loader = self.get_dataloader(self.testset, batch_size=batch_size * 2, rank=-1, mode="val")
            self.validator = self.get_validator()
            metric_keys = self.validator.metric_keys + self.label_loss_items(prefix="val")
            self.metrics = dict(zip(metric_keys, [0] * len(metric_keys)))  # TODO: init metrics for plot_results()?
            self.ema = ModelEMA(self.model)
        self.trigger_callbacks("on_pretrain_routine_end")

    def _do_train(self, rank=-1, world_size=1):
        if world_size > 1:
            self._setup_ddp(rank, world_size)

        self._setup_train(rank, world_size)

        self.epoch_time = None
        self.epoch_time_start = time.time()
        self.train_time_start = time.time()
        nb = len(self.train_loader)  # number of batches
        nw = max(round(self.args.warmup_epochs * nb), 100)  # number of warmup iterations
        last_opt_step = -1
        self.trigger_callbacks("on_train_start")
        self.log(f"Image sizes {self.args.imgsz} train, {self.args.imgsz} val\n"
                 f'Using {self.train_loader.num_workers * (world_size or 1)} dataloader workers\n'
                 f"Logging results to {colorstr('bold', self.save_dir)}\n"
                 f"Starting training for {self.epochs} epochs...")
        for epoch in range(self.start_epoch, self.epochs):
            self.epoch = epoch
            self.trigger_callbacks("on_train_epoch_start")
            self.model.train()
            if rank != -1:
                self.train_loader.sampler.set_epoch(epoch)
            pbar = enumerate(self.train_loader)
            if rank in {-1, 0}:
                self.console.info(self.progress_string())
                pbar = tqdm(enumerate(self.train_loader), total=len(self.train_loader), bar_format=TQDM_BAR_FORMAT)
            self.tloss = None
            self.optimizer.zero_grad()
            for i, batch in pbar:
                self.trigger_callbacks("on_train_batch_start")

                # update dataloader attributes (optional)
                if epoch == (self.epochs - self.args.close_mosaic) and hasattr(self.train_loader.dataset, 'mosaic'):
                    LOGGER.info("Closing dataloader mosaic")
                    self.train_loader.dataset.mosaic = False

                # warmup
                ni = i + nb * epoch
                if ni <= nw:
                    xi = [0, nw]  # x interp
                    self.accumulate = max(1, np.interp(ni, xi, [1, self.args.nbs / self.batch_size]).round())
                    for j, x in enumerate(self.optimizer.param_groups):
                        # bias lr falls from 0.1 to lr0, all other lrs rise from 0.0 to lr0
                        x['lr'] = np.interp(
                            ni, xi, [self.args.warmup_bias_lr if j == 0 else 0.0, x['initial_lr'] * self.lf(epoch)])
                        if 'momentum' in x:
                            x['momentum'] = np.interp(ni, xi, [self.args.warmup_momentum, self.args.momentum])

                # forward
                with torch.cuda.amp.autocast(self.amp):
                    batch = self.preprocess_batch(batch)
                    preds = self.model(batch["img"])
                    self.loss, self.loss_items = self.criterion(preds, batch)
                    if rank != -1:
                        self.loss *= world_size
                    self.tloss = (self.tloss * i + self.loss_items) / (i + 1) if self.tloss is not None \
                        else self.loss_items

                # backward
                self.scaler.scale(self.loss).backward()

                # optimize - https://pytorch.org/docs/master/notes/amp_examples.html
                if ni - last_opt_step >= self.accumulate:
                    self.optimizer_step()
                    last_opt_step = ni

                # log
                mem = f'{torch.cuda.memory_reserved() / 1E9 if torch.cuda.is_available() else 0:.3g}G'  # (GB)
                loss_len = self.tloss.shape[0] if len(self.tloss.size()) else 1
                losses = self.tloss if loss_len > 1 else torch.unsqueeze(self.tloss, 0)
                if rank in {-1, 0}:
                    pbar.set_description(
                        ('%11s' * 2 + '%11.4g' * (2 + loss_len)) %
                        (f'{epoch + 1}/{self.epochs}', mem, *losses, batch["cls"].shape[0], batch["img"].shape[-1]))
                    self.trigger_callbacks('on_batch_end')
                    if self.args.plots and ni < 3:
                        self.plot_training_samples(batch, ni)

                self.trigger_callbacks("on_train_batch_end")

            lr = {f"lr{ir}": x['lr'] for ir, x in enumerate(self.optimizer.param_groups)}  # for loggers
            self.scheduler.step()
            self.trigger_callbacks("on_train_epoch_end")

            if rank in {-1, 0}:
                # validation
                self.trigger_callbacks('on_val_start')
                self.ema.update_attr(self.model, include=['yaml', 'nc', 'args', 'names', 'stride', 'class_weights'])
                final_epoch = (epoch + 1 == self.epochs)
                if not self.args.noval or final_epoch:
                    self.metrics, self.fitness = self.validate()
                self.trigger_callbacks('on_val_end')
                self.save_metrics(metrics={**self.label_loss_items(self.tloss), **self.metrics, **lr})

                # save model
                if (not self.args.nosave) or (epoch + 1 == self.epochs):
                    self.save_model()
                    self.trigger_callbacks('on_model_save')

            tnow = time.time()
            self.epoch_time = tnow - self.epoch_time_start
            self.epoch_time_start = tnow

            # TODO: termination condition

        if rank in {-1, 0}:
            # do the last evaluation with best.pt
            self.log(f'\n{epoch - self.start_epoch + 1} epochs completed in '
                     f'{(time.time() - self.train_time_start) / 3600:.3f} hours.')
            self.final_eval()
            if self.args.plots:
                self.plot_metrics()
            self.log(f"Results saved to {colorstr('bold', self.save_dir)}")
            self.trigger_callbacks('on_train_end')
        torch.cuda.empty_cache()
        self.trigger_callbacks('teardown')

    def save_model(self):
        ckpt = {
            'epoch': self.epoch,
            'best_fitness': self.best_fitness,
            'model': deepcopy(de_parallel(self.model)).half(),
            'ema': deepcopy(self.ema.ema).half(),
            'updates': self.ema.updates,
            'optimizer': self.optimizer.state_dict(),
            'train_args': self.args,
            'date': datetime.now().isoformat(),
            'version': __version__}

        # Save last, best and delete
        torch.save(ckpt, self.last)
        if self.best_fitness == self.fitness:
            torch.save(ckpt, self.best)
        del ckpt

    def get_dataset(self, data):
        """
        Get train, val path from data dict if it exists. Returns None if data format is not recognized
        """
        return data["train"], data.get("val") or data.get("test")

    def setup_model(self):
        """
        load/create/download model for any task
        """
        if isinstance(self.model, torch.nn.Module):  # if loaded model is passed
            return
            # We should improve the code flow here. This function looks hacky
        model = self.model
        pretrained = not (str(model).endswith(".yaml"))
        # config
        if not pretrained:
            model = check_file(model)
        ckpt = self.load_ckpt(model) if pretrained else None
        self.model = self.load_model(model_cfg=None if pretrained else model, weights=ckpt)  # model
        return ckpt

    def load_ckpt(self, ckpt):
        return torch.load(ckpt, map_location='cpu')

    def optimizer_step(self):
        self.scaler.unscale_(self.optimizer)  # unscale gradients
        torch.nn.utils.clip_grad_norm_(self.model.parameters(), max_norm=10.0)  # clip gradients
        self.scaler.step(self.optimizer)
        self.scaler.update()
        self.optimizer.zero_grad()
        if self.ema:
            self.ema.update(self.model)

    def preprocess_batch(self, batch):
        """
        Allows custom preprocessing model inputs and ground truths depending on task type
        """
        return batch

    def validate(self):
        """
        Runs validation on test set using self.validator.
        # TODO: discuss validator class. Enforce that a validator metrics dict should contain
        "fitness" metric.
        """
        metrics = self.validator(self)
        fitness = metrics.pop("fitness", -self.loss.detach().cpu().numpy())  # use loss as fitness measure if not found
        if not self.best_fitness or self.best_fitness < fitness:
            self.best_fitness = fitness
        return metrics, fitness

    def log(self, text, rank=-1):
        """
        Logs the given text to given ranks process if provided, otherwise logs to all ranks
        :param text: text to log
        :param rank: List[Int]

        """
        if rank in {-1, 0}:
            self.console.info(text)

    def load_model(self, model_cfg=None, weights=None, verbose=True):
        raise NotImplementedError("This task trainer doesn't support loading cfg files")

    def get_validator(self):
        raise NotImplementedError("get_validator function not implemented in trainer")

    def get_dataloader(self, dataset_path, batch_size=16, rank=0):
        """
        Returns dataloader derived from torch.data.Dataloader
        """
        raise NotImplementedError("get_dataloader function not implemented in trainer")

    def criterion(self, preds, batch):
        """
        Returns loss and individual loss items as Tensor
        """
        raise NotImplementedError("criterion function not implemented in trainer")

    def label_loss_items(self, loss_items=None, prefix="train"):
        """
        Returns a loss dict with labelled training loss items tensor
        """
        # Not needed for classification but necessary for segmentation & detection
        return {"loss": loss_items} if loss_items is not None else ["loss"]

    def set_model_attributes(self):
        """
        To set or update model parameters before training.
        """
        self.model.names = self.data["names"]

    def build_targets(self, preds, targets):
        pass

    def progress_string(self):
        return ""

    # TODO: may need to put these following functions into callback
    def plot_training_samples(self, batch, ni):
        pass

    def save_metrics(self, metrics):
        keys, vals = list(metrics.keys()), list(metrics.values())
        n = len(metrics) + 1  # number of cols
        s = '' if self.csv.exists() else (('%23s,' * n % tuple(['epoch'] + keys)).rstrip(',') + '\n')  # header
        with open(self.csv, 'a') as f:
            f.write(s + ('%23.5g,' * n % tuple([self.epoch] + vals)).rstrip(',') + '\n')

    def plot_metrics(self):
        pass

    def final_eval(self):
        for f in self.last, self.best:
            if f.exists():
                strip_optimizer(f)  # strip optimizers
                if f is self.best:
                    self.console.info(f'\nValidating {f}...')
                    self.metrics = self.validator(model=f)
                    self.metrics.pop('fitness', None)
                    self.trigger_callbacks('on_val_end')

    def check_resume(self):
        resume = self.args.resume
        if resume:
            last = Path(check_file(resume) if isinstance(resume, str) else get_latest_run())
            args_yaml = last.parent.parent / 'args.yaml'  # train options yaml
            if args_yaml.is_file():
                args = get_config(args_yaml)  # replace
            args.model, args.resume, args.exist_ok = str(last), True, True  # reinstate
            self.args = args

    def resume_training(self, ckpt):
        if ckpt is None:
            return
        best_fitness = 0.0
        start_epoch = ckpt['epoch'] + 1
        if ckpt['optimizer'] is not None:
            self.optimizer.load_state_dict(ckpt['optimizer'])  # optimizer
            best_fitness = ckpt['best_fitness']
        if self.ema and ckpt.get('ema'):
            self.ema.ema.load_state_dict(ckpt['ema'].float().state_dict())  # EMA
            self.ema.updates = ckpt['updates']
        if self.args.resume:
            assert start_epoch > 0, \
                f'{self.args.model} training to {self.epochs} epochs is finished, nothing to resume.\n' \
                f"Start a new training without --resume, i.e. 'yolo task=... mode=train model={self.args.model}'"
            LOGGER.info(
                f'Resuming training from {self.args.model} from epoch {start_epoch} to {self.epochs} total epochs')
        if self.epochs < start_epoch:
            LOGGER.info(
                f"{self.model} has been trained for {ckpt['epoch']} epochs. Fine-tuning for {self.epochs} more epochs.")
            self.epochs += ckpt['epoch']  # finetune additional epochs
        self.best_fitness = best_fitness
        self.start_epoch = start_epoch

    @staticmethod
    def build_optimizer(model, name='Adam', lr=0.001, momentum=0.9, decay=1e-5):
        g = [], [], []  # optimizer parameter groups
        bn = tuple(v for k, v in nn.__dict__.items() if 'Norm' in k)  # normalization layers, i.e. BatchNorm2d()
        for v in model.modules():
            if hasattr(v, 'bias') and isinstance(v.bias, nn.Parameter):  # bias (no decay)
                g[2].append(v.bias)
            if isinstance(v, bn):  # weight (no decay)
                g[1].append(v.weight)
            elif hasattr(v, 'weight') and isinstance(v.weight, nn.Parameter):  # weight (with decay)
                g[0].append(v.weight)

        if name == 'Adam':
            optimizer = torch.optim.Adam(g[2], lr=lr, betas=(momentum, 0.999))  # adjust beta1 to momentum
        elif name == 'AdamW':
            optimizer = torch.optim.AdamW(g[2], lr=lr, betas=(momentum, 0.999), weight_decay=0.0)
        elif name == 'RMSProp':
            optimizer = torch.optim.RMSprop(g[2], lr=lr, momentum=momentum)
        elif name == 'SGD':
            optimizer = torch.optim.SGD(g[2], lr=lr, momentum=momentum, nesterov=True)
        else:
            raise NotImplementedError(f'Optimizer {name} not implemented.')

        optimizer.add_param_group({'params': g[0], 'weight_decay': decay})  # add g0 with weight_decay
        optimizer.add_param_group({'params': g[1], 'weight_decay': 0.0})  # add g1 (BatchNorm2d weights)
        LOGGER.info(f"{colorstr('optimizer:')} {type(optimizer).__name__}(lr={lr}) with parameter groups "
                    f"{len(g[1])} weight(decay=0.0), {len(g[0])} weight(decay={decay}), {len(g[2])} bias")
        return optimizer<|MERGE_RESOLUTION|>--- conflicted
+++ resolved
@@ -51,8 +51,7 @@
         self.wdir = self.save_dir / 'weights'  # weights dir
         if RANK in {-1, 0}:
             self.wdir.mkdir(parents=True, exist_ok=True)  # make dir
-            # Save run settings
-            save_yaml(self.save_dir / 'args.yaml', OmegaConf.to_container(self.args, resolve=True))
+            yaml_save(self.save_dir / 'args.yaml', OmegaConf.to_container(self.args, resolve=True))  # save run args
         self.last, self.best = self.wdir / 'last.pt', self.wdir / 'best.pt'  # checkpoint paths
 
         self.batch_size = self.args.batch_size
@@ -61,12 +60,6 @@
         if RANK == -1:
             print_args(dict(self.args))
 
-<<<<<<< HEAD
-        # Save run settings
-        yaml_save(self.save_dir / 'args.yaml', OmegaConf.to_container(self.args, resolve=True))
-
-=======
->>>>>>> c1b38428
         # device
         self.device = utils.torch_utils.select_device(self.args.device, self.batch_size)
         self.amp = self.device.type != 'cpu'
