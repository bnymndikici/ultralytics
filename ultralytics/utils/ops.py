--- conflicted
+++ resolved
@@ -1,4 +1,3 @@
-<<<<<<< HEAD
 # Ultralytics YOLO 🚀, AGPL-3.0 license
 
 import contextlib
@@ -364,7 +363,7 @@
         ratio_pad (tuple): the ratio of the padding to the original image.
 
     Returns:
-        masks (torch.Tensor): The masks that are being returned.
+        masks (np.ndarray): The masks that are being returned with shape [h, w, num].
     """
     # Rescale coordinates (xyxy) from im1_shape to im0_shape
     im1_shape = masks.shape
@@ -653,27 +652,6 @@
     return masks * ((r >= x1) * (r < x2) * (c >= y1) * (c < y2))
 
 
-def process_mask_upsample(protos, masks_in, bboxes, shape):
-    """
-    Takes the output of the mask head, and applies the mask to the bounding boxes. This produces masks of higher quality
-    but is slower.
-
-    Args:
-        protos (torch.Tensor): [mask_dim, mask_h, mask_w]
-        masks_in (torch.Tensor): [n, mask_dim], n is number of masks after nms
-        bboxes (torch.Tensor): [n, 4], n is number of masks after nms
-        shape (tuple): the size of the input image (h,w)
-
-    Returns:
-        (torch.Tensor): The upsampled masks.
-    """
-    c, mh, mw = protos.shape  # CHW
-    masks = (masks_in @ protos.float().view(c, -1)).view(-1, mh, mw)
-    masks = F.interpolate(masks[None], shape, mode="bilinear", align_corners=False)[0]  # CHW
-    masks = crop_mask(masks, bboxes)  # CHW
-    return masks.gt_(0.0)
-
-
 def process_mask(protos, masks_in, bboxes, shape, upsample=False):
     """
     Apply masks to bounding boxes using the output of the mask head.
@@ -853,840 +831,4 @@
     Returns:
         (str): a string with special characters replaced by an underscore _
     """
-    return re.sub(pattern="[|@#!¡·$€%&()=?¿^*;:,¨´><+]", repl="_", string=s)
-=======
-# Ultralytics YOLO 🚀, AGPL-3.0 license
-
-import contextlib
-import math
-import re
-import time
-
-import cv2
-import numpy as np
-import torch
-import torch.nn.functional as F
-
-from ultralytics.utils import LOGGER
-from ultralytics.utils.metrics import batch_probiou
-
-
-class Profile(contextlib.ContextDecorator):
-    """
-    YOLOv8 Profile class. Use as a decorator with @Profile() or as a context manager with 'with Profile():'.
-
-    Example:
-        ```python
-        from ultralytics.utils.ops import Profile
-
-        with Profile(device=device) as dt:
-            pass  # slow operation here
-
-        print(dt)  # prints "Elapsed time is 9.5367431640625e-07 s"
-        ```
-    """
-
-    def __init__(self, t=0.0, device: torch.device = None):
-        """
-        Initialize the Profile class.
-
-        Args:
-            t (float): Initial time. Defaults to 0.0.
-            device (torch.device): Devices used for model inference. Defaults to None (cpu).
-        """
-        self.t = t
-        self.device = device
-        self.cuda = bool(device and str(device).startswith("cuda"))
-
-    def __enter__(self):
-        """Start timing."""
-        self.start = self.time()
-        return self
-
-    def __exit__(self, type, value, traceback):  # noqa
-        """Stop timing."""
-        self.dt = self.time() - self.start  # delta-time
-        self.t += self.dt  # accumulate dt
-
-    def __str__(self):
-        """Returns a human-readable string representing the accumulated elapsed time in the profiler."""
-        return f"Elapsed time is {self.t} s"
-
-    def time(self):
-        """Get current time."""
-        if self.cuda:
-            torch.cuda.synchronize(self.device)
-        return time.time()
-
-
-def segment2box(segment, width=640, height=640):
-    """
-    Convert 1 segment label to 1 box label, applying inside-image constraint, i.e. (xy1, xy2, ...) to (xyxy).
-
-    Args:
-        segment (torch.Tensor): the segment label
-        width (int): the width of the image. Defaults to 640
-        height (int): The height of the image. Defaults to 640
-
-    Returns:
-        (np.ndarray): the minimum and maximum x and y values of the segment.
-    """
-    x, y = segment.T  # segment xy
-    inside = (x >= 0) & (y >= 0) & (x <= width) & (y <= height)
-    x = x[inside]
-    y = y[inside]
-    return (
-        np.array([x.min(), y.min(), x.max(), y.max()], dtype=segment.dtype)
-        if any(x)
-        else np.zeros(4, dtype=segment.dtype)
-    )  # xyxy
-
-
-def scale_boxes(img1_shape, boxes, img0_shape, ratio_pad=None, padding=True, xywh=False):
-    """
-    Rescales bounding boxes (in the format of xyxy by default) from the shape of the image they were originally
-    specified in (img1_shape) to the shape of a different image (img0_shape).
-
-    Args:
-        img1_shape (tuple): The shape of the image that the bounding boxes are for, in the format of (height, width).
-        boxes (torch.Tensor): the bounding boxes of the objects in the image, in the format of (x1, y1, x2, y2)
-        img0_shape (tuple): the shape of the target image, in the format of (height, width).
-        ratio_pad (tuple): a tuple of (ratio, pad) for scaling the boxes. If not provided, the ratio and pad will be
-            calculated based on the size difference between the two images.
-        padding (bool): If True, assuming the boxes is based on image augmented by yolo style. If False then do regular
-            rescaling.
-        xywh (bool): The box format is xywh or not, default=False.
-
-    Returns:
-        boxes (torch.Tensor): The scaled bounding boxes, in the format of (x1, y1, x2, y2)
-    """
-    if ratio_pad is None:  # calculate from img0_shape
-        gain = min(img1_shape[0] / img0_shape[0], img1_shape[1] / img0_shape[1])  # gain  = old / new
-        pad = (
-            round((img1_shape[1] - img0_shape[1] * gain) / 2 - 0.1),
-            round((img1_shape[0] - img0_shape[0] * gain) / 2 - 0.1),
-        )  # wh padding
-    else:
-        gain = ratio_pad[0][0]
-        pad = ratio_pad[1]
-
-    if padding:
-        boxes[..., 0] -= pad[0]  # x padding
-        boxes[..., 1] -= pad[1]  # y padding
-        if not xywh:
-            boxes[..., 2] -= pad[0]  # x padding
-            boxes[..., 3] -= pad[1]  # y padding
-    boxes[..., :4] /= gain
-    return clip_boxes(boxes, img0_shape)
-
-
-def make_divisible(x, divisor):
-    """
-    Returns the nearest number that is divisible by the given divisor.
-
-    Args:
-        x (int): The number to make divisible.
-        divisor (int | torch.Tensor): The divisor.
-
-    Returns:
-        (int): The nearest number divisible by the divisor.
-    """
-    if isinstance(divisor, torch.Tensor):
-        divisor = int(divisor.max())  # to int
-    return math.ceil(x / divisor) * divisor
-
-
-def nms_rotated(boxes, scores, threshold=0.45):
-    """
-    NMS for obbs, powered by probiou and fast-nms.
-
-    Args:
-        boxes (torch.Tensor): (N, 5), xywhr.
-        scores (torch.Tensor): (N, ).
-        threshold (float): IoU threshold.
-
-    Returns:
-    """
-    if len(boxes) == 0:
-        return np.empty((0,), dtype=np.int8)
-    sorted_idx = torch.argsort(scores, descending=True)
-    boxes = boxes[sorted_idx]
-    ious = batch_probiou(boxes, boxes).triu_(diagonal=1)
-    pick = torch.nonzero(ious.max(dim=0)[0] < threshold).squeeze_(-1)
-    return sorted_idx[pick]
-
-
-def non_max_suppression(
-    prediction,
-    conf_thres=0.25,
-    iou_thres=0.45,
-    classes=None,
-    agnostic=False,
-    multi_label=False,
-    labels=(),
-    max_det=300,
-    nc=0,  # number of classes (optional)
-    max_time_img=0.05,
-    max_nms=30000,
-    max_wh=7680,
-    in_place=True,
-    rotated=False,
-):
-    """
-    Perform non-maximum suppression (NMS) on a set of boxes, with support for masks and multiple labels per box.
-
-    Args:
-        prediction (torch.Tensor): A tensor of shape (batch_size, num_classes + 4 + num_masks, num_boxes)
-            containing the predicted boxes, classes, and masks. The tensor should be in the format
-            output by a model, such as YOLO.
-        conf_thres (float): The confidence threshold below which boxes will be filtered out.
-            Valid values are between 0.0 and 1.0.
-        iou_thres (float): The IoU threshold below which boxes will be filtered out during NMS.
-            Valid values are between 0.0 and 1.0.
-        classes (List[int]): A list of class indices to consider. If None, all classes will be considered.
-        agnostic (bool): If True, the model is agnostic to the number of classes, and all
-            classes will be considered as one.
-        multi_label (bool): If True, each box may have multiple labels.
-        labels (List[List[Union[int, float, torch.Tensor]]]): A list of lists, where each inner
-            list contains the apriori labels for a given image. The list should be in the format
-            output by a dataloader, with each label being a tuple of (class_index, x1, y1, x2, y2).
-        max_det (int): The maximum number of boxes to keep after NMS.
-        nc (int, optional): The number of classes output by the model. Any indices after this will be considered masks.
-        max_time_img (float): The maximum time (seconds) for processing one image.
-        max_nms (int): The maximum number of boxes into torchvision.ops.nms().
-        max_wh (int): The maximum box width and height in pixels.
-        in_place (bool): If True, the input prediction tensor will be modified in place.
-        rotated (bool): If Oriented Bounding Boxes (OBB) are being passed for NMS.
-
-    Returns:
-        (List[torch.Tensor]): A list of length batch_size, where each element is a tensor of
-            shape (num_boxes, 6 + num_masks) containing the kept boxes, with columns
-            (x1, y1, x2, y2, confidence, class, mask1, mask2, ...).
-    """
-    import torchvision  # scope for faster 'import ultralytics'
-
-    # Checks
-    assert 0 <= conf_thres <= 1, f"Invalid Confidence threshold {conf_thres}, valid values are between 0.0 and 1.0"
-    assert 0 <= iou_thres <= 1, f"Invalid IoU {iou_thres}, valid values are between 0.0 and 1.0"
-    if isinstance(prediction, (list, tuple)):  # YOLOv8 model in validation model, output = (inference_out, loss_out)
-        prediction = prediction[0]  # select only inference output
-    if classes is not None:
-        classes = torch.tensor(classes, device=prediction.device)
-
-    if prediction.shape[-1] == 6:  # end-to-end model (BNC, i.e. 1,300,6)
-        output = [pred[pred[:, 4] > conf_thres] for pred in prediction]
-        if classes is not None:
-            output = [pred[(pred[:, 5:6] == classes).any(1)] for pred in output]
-        return output
-
-    bs = prediction.shape[0]  # batch size (BCN, i.e. 1,84,6300)
-    nc = nc or (prediction.shape[1] - 4)  # number of classes
-    nm = prediction.shape[1] - nc - 4  # number of masks
-    mi = 4 + nc  # mask start index
-    xc = prediction[:, 4:mi].amax(1) > conf_thres  # candidates
-
-    # Settings
-    # min_wh = 2  # (pixels) minimum box width and height
-    time_limit = 2.0 + max_time_img * bs  # seconds to quit after
-    multi_label &= nc > 1  # multiple labels per box (adds 0.5ms/img)
-
-    prediction = prediction.transpose(-1, -2)  # shape(1,84,6300) to shape(1,6300,84)
-    if not rotated:
-        if in_place:
-            prediction[..., :4] = xywh2xyxy(prediction[..., :4])  # xywh to xyxy
-        else:
-            prediction = torch.cat((xywh2xyxy(prediction[..., :4]), prediction[..., 4:]), dim=-1)  # xywh to xyxy
-
-    t = time.time()
-    output = [torch.zeros((0, 6 + nm), device=prediction.device)] * bs
-    for xi, x in enumerate(prediction):  # image index, image inference
-        # Apply constraints
-        # x[((x[:, 2:4] < min_wh) | (x[:, 2:4] > max_wh)).any(1), 4] = 0  # width-height
-        x = x[xc[xi]]  # confidence
-
-        # Cat apriori labels if autolabelling
-        if labels and len(labels[xi]) and not rotated:
-            lb = labels[xi]
-            v = torch.zeros((len(lb), nc + nm + 4), device=x.device)
-            v[:, :4] = xywh2xyxy(lb[:, 1:5])  # box
-            v[range(len(lb)), lb[:, 0].long() + 4] = 1.0  # cls
-            x = torch.cat((x, v), 0)
-
-        # If none remain process next image
-        if not x.shape[0]:
-            continue
-
-        # Detections matrix nx6 (xyxy, conf, cls)
-        box, cls, mask = x.split((4, nc, nm), 1)
-
-        if multi_label:
-            i, j = torch.where(cls > conf_thres)
-            x = torch.cat((box[i], x[i, 4 + j, None], j[:, None].float(), mask[i]), 1)
-        else:  # best class only
-            conf, j = cls.max(1, keepdim=True)
-            x = torch.cat((box, conf, j.float(), mask), 1)[conf.view(-1) > conf_thres]
-
-        # Filter by class
-        if classes is not None:
-            x = x[(x[:, 5:6] == classes).any(1)]
-
-        # Check shape
-        n = x.shape[0]  # number of boxes
-        if not n:  # no boxes
-            continue
-        if n > max_nms:  # excess boxes
-            x = x[x[:, 4].argsort(descending=True)[:max_nms]]  # sort by confidence and remove excess boxes
-
-        # Batched NMS
-        c = x[:, 5:6] * (0 if agnostic else max_wh)  # classes
-        scores = x[:, 4]  # scores
-        if rotated:
-            boxes = torch.cat((x[:, :2] + c, x[:, 2:4], x[:, -1:]), dim=-1)  # xywhr
-            i = nms_rotated(boxes, scores, iou_thres)
-        else:
-            boxes = x[:, :4] + c  # boxes (offset by class)
-            i = torchvision.ops.nms(boxes, scores, iou_thres)  # NMS
-        i = i[:max_det]  # limit detections
-
-        # # Experimental
-        # merge = False  # use merge-NMS
-        # if merge and (1 < n < 3E3):  # Merge NMS (boxes merged using weighted mean)
-        #     # Update boxes as boxes(i,4) = weights(i,n) * boxes(n,4)
-        #     from .metrics import box_iou
-        #     iou = box_iou(boxes[i], boxes) > iou_thres  # IoU matrix
-        #     weights = iou * scores[None]  # box weights
-        #     x[i, :4] = torch.mm(weights, x[:, :4]).float() / weights.sum(1, keepdim=True)  # merged boxes
-        #     redundant = True  # require redundant detections
-        #     if redundant:
-        #         i = i[iou.sum(1) > 1]  # require redundancy
-
-        output[xi] = x[i]
-        if (time.time() - t) > time_limit:
-            LOGGER.warning(f"WARNING ⚠️ NMS time limit {time_limit:.3f}s exceeded")
-            break  # time limit exceeded
-
-    return output
-
-
-def clip_boxes(boxes, shape):
-    """
-    Takes a list of bounding boxes and a shape (height, width) and clips the bounding boxes to the shape.
-
-    Args:
-        boxes (torch.Tensor): the bounding boxes to clip
-        shape (tuple): the shape of the image
-
-    Returns:
-        (torch.Tensor | numpy.ndarray): Clipped boxes
-    """
-    if isinstance(boxes, torch.Tensor):  # faster individually (WARNING: inplace .clamp_() Apple MPS bug)
-        boxes[..., 0] = boxes[..., 0].clamp(0, shape[1])  # x1
-        boxes[..., 1] = boxes[..., 1].clamp(0, shape[0])  # y1
-        boxes[..., 2] = boxes[..., 2].clamp(0, shape[1])  # x2
-        boxes[..., 3] = boxes[..., 3].clamp(0, shape[0])  # y2
-    else:  # np.array (faster grouped)
-        boxes[..., [0, 2]] = boxes[..., [0, 2]].clip(0, shape[1])  # x1, x2
-        boxes[..., [1, 3]] = boxes[..., [1, 3]].clip(0, shape[0])  # y1, y2
-    return boxes
-
-
-def clip_coords(coords, shape):
-    """
-    Clip line coordinates to the image boundaries.
-
-    Args:
-        coords (torch.Tensor | numpy.ndarray): A list of line coordinates.
-        shape (tuple): A tuple of integers representing the size of the image in the format (height, width).
-
-    Returns:
-        (torch.Tensor | numpy.ndarray): Clipped coordinates
-    """
-    if isinstance(coords, torch.Tensor):  # faster individually (WARNING: inplace .clamp_() Apple MPS bug)
-        coords[..., 0] = coords[..., 0].clamp(0, shape[1])  # x
-        coords[..., 1] = coords[..., 1].clamp(0, shape[0])  # y
-    else:  # np.array (faster grouped)
-        coords[..., 0] = coords[..., 0].clip(0, shape[1])  # x
-        coords[..., 1] = coords[..., 1].clip(0, shape[0])  # y
-    return coords
-
-
-def scale_image(masks, im0_shape, ratio_pad=None):
-    """
-    Takes a mask, and resizes it to the original image size.
-
-    Args:
-        masks (np.ndarray): resized and padded masks/images, [h, w, num]/[h, w, 3].
-        im0_shape (tuple): the original image shape
-        ratio_pad (tuple): the ratio of the padding to the original image.
-
-    Returns:
-        masks (np.ndarray): The masks that are being returned with shape [h, w, num].
-    """
-    # Rescale coordinates (xyxy) from im1_shape to im0_shape
-    im1_shape = masks.shape
-    if im1_shape[:2] == im0_shape[:2]:
-        return masks
-    if ratio_pad is None:  # calculate from im0_shape
-        gain = min(im1_shape[0] / im0_shape[0], im1_shape[1] / im0_shape[1])  # gain  = old / new
-        pad = (im1_shape[1] - im0_shape[1] * gain) / 2, (im1_shape[0] - im0_shape[0] * gain) / 2  # wh padding
-    else:
-        # gain = ratio_pad[0][0]
-        pad = ratio_pad[1]
-    top, left = int(pad[1]), int(pad[0])  # y, x
-    bottom, right = int(im1_shape[0] - pad[1]), int(im1_shape[1] - pad[0])
-
-    if len(masks.shape) < 2:
-        raise ValueError(f'"len of masks shape" should be 2 or 3, but got {len(masks.shape)}')
-    masks = masks[top:bottom, left:right]
-    masks = cv2.resize(masks, (im0_shape[1], im0_shape[0]))
-    if len(masks.shape) == 2:
-        masks = masks[:, :, None]
-
-    return masks
-
-
-def xyxy2xywh(x):
-    """
-    Convert bounding box coordinates from (x1, y1, x2, y2) format to (x, y, width, height) format where (x1, y1) is the
-    top-left corner and (x2, y2) is the bottom-right corner.
-
-    Args:
-        x (np.ndarray | torch.Tensor): The input bounding box coordinates in (x1, y1, x2, y2) format.
-
-    Returns:
-        y (np.ndarray | torch.Tensor): The bounding box coordinates in (x, y, width, height) format.
-    """
-    assert x.shape[-1] == 4, f"input shape last dimension expected 4 but input shape is {x.shape}"
-    y = torch.empty_like(x) if isinstance(x, torch.Tensor) else np.empty_like(x)  # faster than clone/copy
-    y[..., 0] = (x[..., 0] + x[..., 2]) / 2  # x center
-    y[..., 1] = (x[..., 1] + x[..., 3]) / 2  # y center
-    y[..., 2] = x[..., 2] - x[..., 0]  # width
-    y[..., 3] = x[..., 3] - x[..., 1]  # height
-    return y
-
-
-def xywh2xyxy(x):
-    """
-    Convert bounding box coordinates from (x, y, width, height) format to (x1, y1, x2, y2) format where (x1, y1) is the
-    top-left corner and (x2, y2) is the bottom-right corner. Note: ops per 2 channels faster than per channel.
-
-    Args:
-        x (np.ndarray | torch.Tensor): The input bounding box coordinates in (x, y, width, height) format.
-
-    Returns:
-        y (np.ndarray | torch.Tensor): The bounding box coordinates in (x1, y1, x2, y2) format.
-    """
-    assert x.shape[-1] == 4, f"input shape last dimension expected 4 but input shape is {x.shape}"
-    y = torch.empty_like(x) if isinstance(x, torch.Tensor) else np.empty_like(x)  # faster than clone/copy
-    xy = x[..., :2]  # centers
-    wh = x[..., 2:] / 2  # half width-height
-    y[..., :2] = xy - wh  # top left xy
-    y[..., 2:] = xy + wh  # bottom right xy
-    return y
-
-
-def xywhn2xyxy(x, w=640, h=640, padw=0, padh=0):
-    """
-    Convert normalized bounding box coordinates to pixel coordinates.
-
-    Args:
-        x (np.ndarray | torch.Tensor): The bounding box coordinates.
-        w (int): Width of the image. Defaults to 640
-        h (int): Height of the image. Defaults to 640
-        padw (int): Padding width. Defaults to 0
-        padh (int): Padding height. Defaults to 0
-    Returns:
-        y (np.ndarray | torch.Tensor): The coordinates of the bounding box in the format [x1, y1, x2, y2] where
-            x1,y1 is the top-left corner, x2,y2 is the bottom-right corner of the bounding box.
-    """
-    assert x.shape[-1] == 4, f"input shape last dimension expected 4 but input shape is {x.shape}"
-    y = torch.empty_like(x) if isinstance(x, torch.Tensor) else np.empty_like(x)  # faster than clone/copy
-    y[..., 0] = w * (x[..., 0] - x[..., 2] / 2) + padw  # top left x
-    y[..., 1] = h * (x[..., 1] - x[..., 3] / 2) + padh  # top left y
-    y[..., 2] = w * (x[..., 0] + x[..., 2] / 2) + padw  # bottom right x
-    y[..., 3] = h * (x[..., 1] + x[..., 3] / 2) + padh  # bottom right y
-    return y
-
-
-def xyxy2xywhn(x, w=640, h=640, clip=False, eps=0.0):
-    """
-    Convert bounding box coordinates from (x1, y1, x2, y2) format to (x, y, width, height, normalized) format. x, y,
-    width and height are normalized to image dimensions.
-
-    Args:
-        x (np.ndarray | torch.Tensor): The input bounding box coordinates in (x1, y1, x2, y2) format.
-        w (int): The width of the image. Defaults to 640
-        h (int): The height of the image. Defaults to 640
-        clip (bool): If True, the boxes will be clipped to the image boundaries. Defaults to False
-        eps (float): The minimum value of the box's width and height. Defaults to 0.0
-
-    Returns:
-        y (np.ndarray | torch.Tensor): The bounding box coordinates in (x, y, width, height, normalized) format
-    """
-    if clip:
-        x = clip_boxes(x, (h - eps, w - eps))
-    assert x.shape[-1] == 4, f"input shape last dimension expected 4 but input shape is {x.shape}"
-    y = torch.empty_like(x) if isinstance(x, torch.Tensor) else np.empty_like(x)  # faster than clone/copy
-    y[..., 0] = ((x[..., 0] + x[..., 2]) / 2) / w  # x center
-    y[..., 1] = ((x[..., 1] + x[..., 3]) / 2) / h  # y center
-    y[..., 2] = (x[..., 2] - x[..., 0]) / w  # width
-    y[..., 3] = (x[..., 3] - x[..., 1]) / h  # height
-    return y
-
-
-def xywh2ltwh(x):
-    """
-    Convert the bounding box format from [x, y, w, h] to [x1, y1, w, h], where x1, y1 are the top-left coordinates.
-
-    Args:
-        x (np.ndarray | torch.Tensor): The input tensor with the bounding box coordinates in the xywh format
-
-    Returns:
-        y (np.ndarray | torch.Tensor): The bounding box coordinates in the xyltwh format
-    """
-    y = x.clone() if isinstance(x, torch.Tensor) else np.copy(x)
-    y[..., 0] = x[..., 0] - x[..., 2] / 2  # top left x
-    y[..., 1] = x[..., 1] - x[..., 3] / 2  # top left y
-    return y
-
-
-def xyxy2ltwh(x):
-    """
-    Convert nx4 bounding boxes from [x1, y1, x2, y2] to [x1, y1, w, h], where xy1=top-left, xy2=bottom-right.
-
-    Args:
-        x (np.ndarray | torch.Tensor): The input tensor with the bounding boxes coordinates in the xyxy format
-
-    Returns:
-        y (np.ndarray | torch.Tensor): The bounding box coordinates in the xyltwh format.
-    """
-    y = x.clone() if isinstance(x, torch.Tensor) else np.copy(x)
-    y[..., 2] = x[..., 2] - x[..., 0]  # width
-    y[..., 3] = x[..., 3] - x[..., 1]  # height
-    return y
-
-
-def ltwh2xywh(x):
-    """
-    Convert nx4 boxes from [x1, y1, w, h] to [x, y, w, h] where xy1=top-left, xy=center.
-
-    Args:
-        x (torch.Tensor): the input tensor
-
-    Returns:
-        y (np.ndarray | torch.Tensor): The bounding box coordinates in the xywh format.
-    """
-    y = x.clone() if isinstance(x, torch.Tensor) else np.copy(x)
-    y[..., 0] = x[..., 0] + x[..., 2] / 2  # center x
-    y[..., 1] = x[..., 1] + x[..., 3] / 2  # center y
-    return y
-
-
-def xyxyxyxy2xywhr(x):
-    """
-    Convert batched Oriented Bounding Boxes (OBB) from [xy1, xy2, xy3, xy4] to [xywh, rotation]. Rotation values are
-    expected in degrees from 0 to 90.
-
-    Args:
-        x (numpy.ndarray | torch.Tensor): Input box corners [xy1, xy2, xy3, xy4] of shape (n, 8).
-
-    Returns:
-        (numpy.ndarray | torch.Tensor): Converted data in [cx, cy, w, h, rotation] format of shape (n, 5).
-    """
-    is_torch = isinstance(x, torch.Tensor)
-    points = x.cpu().numpy() if is_torch else x
-    points = points.reshape(len(x), -1, 2)
-    rboxes = []
-    for pts in points:
-        # NOTE: Use cv2.minAreaRect to get accurate xywhr,
-        # especially some objects are cut off by augmentations in dataloader.
-        (cx, cy), (w, h), angle = cv2.minAreaRect(pts)
-        rboxes.append([cx, cy, w, h, angle / 180 * np.pi])
-    return torch.tensor(rboxes, device=x.device, dtype=x.dtype) if is_torch else np.asarray(rboxes)
-
-
-def xywhr2xyxyxyxy(x):
-    """
-    Convert batched Oriented Bounding Boxes (OBB) from [xywh, rotation] to [xy1, xy2, xy3, xy4]. Rotation values should
-    be in degrees from 0 to 90.
-
-    Args:
-        x (numpy.ndarray | torch.Tensor): Boxes in [cx, cy, w, h, rotation] format of shape (n, 5) or (b, n, 5).
-
-    Returns:
-        (numpy.ndarray | torch.Tensor): Converted corner points of shape (n, 4, 2) or (b, n, 4, 2).
-    """
-    cos, sin, cat, stack = (
-        (torch.cos, torch.sin, torch.cat, torch.stack)
-        if isinstance(x, torch.Tensor)
-        else (np.cos, np.sin, np.concatenate, np.stack)
-    )
-
-    ctr = x[..., :2]
-    w, h, angle = (x[..., i : i + 1] for i in range(2, 5))
-    cos_value, sin_value = cos(angle), sin(angle)
-    vec1 = [w / 2 * cos_value, w / 2 * sin_value]
-    vec2 = [-h / 2 * sin_value, h / 2 * cos_value]
-    vec1 = cat(vec1, -1)
-    vec2 = cat(vec2, -1)
-    pt1 = ctr + vec1 + vec2
-    pt2 = ctr + vec1 - vec2
-    pt3 = ctr - vec1 - vec2
-    pt4 = ctr - vec1 + vec2
-    return stack([pt1, pt2, pt3, pt4], -2)
-
-
-def ltwh2xyxy(x):
-    """
-    It converts the bounding box from [x1, y1, w, h] to [x1, y1, x2, y2] where xy1=top-left, xy2=bottom-right.
-
-    Args:
-        x (np.ndarray | torch.Tensor): the input image
-
-    Returns:
-        y (np.ndarray | torch.Tensor): the xyxy coordinates of the bounding boxes.
-    """
-    y = x.clone() if isinstance(x, torch.Tensor) else np.copy(x)
-    y[..., 2] = x[..., 2] + x[..., 0]  # width
-    y[..., 3] = x[..., 3] + x[..., 1]  # height
-    return y
-
-
-def segments2boxes(segments):
-    """
-    It converts segment labels to box labels, i.e. (cls, xy1, xy2, ...) to (cls, xywh)
-
-    Args:
-        segments (list): list of segments, each segment is a list of points, each point is a list of x, y coordinates
-
-    Returns:
-        (np.ndarray): the xywh coordinates of the bounding boxes.
-    """
-    boxes = []
-    for s in segments:
-        x, y = s.T  # segment xy
-        boxes.append([x.min(), y.min(), x.max(), y.max()])  # cls, xyxy
-    return xyxy2xywh(np.array(boxes))  # cls, xywh
-
-
-def resample_segments(segments, n=1000):
-    """
-    Inputs a list of segments (n,2) and returns a list of segments (n,2) up-sampled to n points each.
-
-    Args:
-        segments (list): a list of (n,2) arrays, where n is the number of points in the segment.
-        n (int): number of points to resample the segment to. Defaults to 1000
-
-    Returns:
-        segments (list): the resampled segments.
-    """
-    for i, s in enumerate(segments):
-        s = np.concatenate((s, s[0:1, :]), axis=0)
-        x = np.linspace(0, len(s) - 1, n)
-        xp = np.arange(len(s))
-        segments[i] = (
-            np.concatenate([np.interp(x, xp, s[:, i]) for i in range(2)], dtype=np.float32).reshape(2, -1).T
-        )  # segment xy
-    return segments
-
-
-def crop_mask(masks, boxes):
-    """
-    It takes a mask and a bounding box, and returns a mask that is cropped to the bounding box.
-
-    Args:
-        masks (torch.Tensor): [n, h, w] tensor of masks
-        boxes (torch.Tensor): [n, 4] tensor of bbox coordinates in relative point form
-
-    Returns:
-        (torch.Tensor): The masks are being cropped to the bounding box.
-    """
-    _, h, w = masks.shape
-    x1, y1, x2, y2 = torch.chunk(boxes[:, :, None], 4, 1)  # x1 shape(n,1,1)
-    r = torch.arange(w, device=masks.device, dtype=x1.dtype)[None, None, :]  # rows shape(1,1,w)
-    c = torch.arange(h, device=masks.device, dtype=x1.dtype)[None, :, None]  # cols shape(1,h,1)
-
-    return masks * ((r >= x1) * (r < x2) * (c >= y1) * (c < y2))
-
-
-def process_mask(protos, masks_in, bboxes, shape, upsample=False):
-    """
-    Apply masks to bounding boxes using the output of the mask head.
-
-    Args:
-        protos (torch.Tensor): A tensor of shape [mask_dim, mask_h, mask_w].
-        masks_in (torch.Tensor): A tensor of shape [n, mask_dim], where n is the number of masks after NMS.
-        bboxes (torch.Tensor): A tensor of shape [n, 4], where n is the number of masks after NMS.
-        shape (tuple): A tuple of integers representing the size of the input image in the format (h, w).
-        upsample (bool): A flag to indicate whether to upsample the mask to the original image size. Default is False.
-
-    Returns:
-        (torch.Tensor): A binary mask tensor of shape [n, h, w], where n is the number of masks after NMS, and h and w
-            are the height and width of the input image. The mask is applied to the bounding boxes.
-    """
-
-    c, mh, mw = protos.shape  # CHW
-    ih, iw = shape
-    masks = (masks_in @ protos.float().view(c, -1)).view(-1, mh, mw)  # CHW
-    width_ratio = mw / iw
-    height_ratio = mh / ih
-
-    downsampled_bboxes = bboxes.clone()
-    downsampled_bboxes[:, 0] *= width_ratio
-    downsampled_bboxes[:, 2] *= width_ratio
-    downsampled_bboxes[:, 3] *= height_ratio
-    downsampled_bboxes[:, 1] *= height_ratio
-
-    masks = crop_mask(masks, downsampled_bboxes)  # CHW
-    if upsample:
-        masks = F.interpolate(masks[None], shape, mode="bilinear", align_corners=False)[0]  # CHW
-    return masks.gt_(0.0)
-
-
-def process_mask_native(protos, masks_in, bboxes, shape):
-    """
-    It takes the output of the mask head, and crops it after upsampling to the bounding boxes.
-
-    Args:
-        protos (torch.Tensor): [mask_dim, mask_h, mask_w]
-        masks_in (torch.Tensor): [n, mask_dim], n is number of masks after nms
-        bboxes (torch.Tensor): [n, 4], n is number of masks after nms
-        shape (tuple): the size of the input image (h,w)
-
-    Returns:
-        masks (torch.Tensor): The returned masks with dimensions [h, w, n]
-    """
-    c, mh, mw = protos.shape  # CHW
-    masks = (masks_in @ protos.float().view(c, -1)).view(-1, mh, mw)
-    masks = scale_masks(masks[None], shape)[0]  # CHW
-    masks = crop_mask(masks, bboxes)  # CHW
-    return masks.gt_(0.0)
-
-
-def scale_masks(masks, shape, padding=True):
-    """
-    Rescale segment masks to shape.
-
-    Args:
-        masks (torch.Tensor): (N, C, H, W).
-        shape (tuple): Height and width.
-        padding (bool): If True, assuming the boxes is based on image augmented by yolo style. If False then do regular
-            rescaling.
-    """
-    mh, mw = masks.shape[2:]
-    gain = min(mh / shape[0], mw / shape[1])  # gain  = old / new
-    pad = [mw - shape[1] * gain, mh - shape[0] * gain]  # wh padding
-    if padding:
-        pad[0] /= 2
-        pad[1] /= 2
-    top, left = (int(pad[1]), int(pad[0])) if padding else (0, 0)  # y, x
-    bottom, right = (int(mh - pad[1]), int(mw - pad[0]))
-    masks = masks[..., top:bottom, left:right]
-
-    masks = F.interpolate(masks, shape, mode="bilinear", align_corners=False)  # NCHW
-    return masks
-
-
-def scale_coords(img1_shape, coords, img0_shape, ratio_pad=None, normalize=False, padding=True):
-    """
-    Rescale segment coordinates (xy) from img1_shape to img0_shape.
-
-    Args:
-        img1_shape (tuple): The shape of the image that the coords are from.
-        coords (torch.Tensor): the coords to be scaled of shape n,2.
-        img0_shape (tuple): the shape of the image that the segmentation is being applied to.
-        ratio_pad (tuple): the ratio of the image size to the padded image size.
-        normalize (bool): If True, the coordinates will be normalized to the range [0, 1]. Defaults to False.
-        padding (bool): If True, assuming the boxes is based on image augmented by yolo style. If False then do regular
-            rescaling.
-
-    Returns:
-        coords (torch.Tensor): The scaled coordinates.
-    """
-    if ratio_pad is None:  # calculate from img0_shape
-        gain = min(img1_shape[0] / img0_shape[0], img1_shape[1] / img0_shape[1])  # gain  = old / new
-        pad = (img1_shape[1] - img0_shape[1] * gain) / 2, (img1_shape[0] - img0_shape[0] * gain) / 2  # wh padding
-    else:
-        gain = ratio_pad[0][0]
-        pad = ratio_pad[1]
-
-    if padding:
-        coords[..., 0] -= pad[0]  # x padding
-        coords[..., 1] -= pad[1]  # y padding
-    coords[..., 0] /= gain
-    coords[..., 1] /= gain
-    coords = clip_coords(coords, img0_shape)
-    if normalize:
-        coords[..., 0] /= img0_shape[1]  # width
-        coords[..., 1] /= img0_shape[0]  # height
-    return coords
-
-
-def regularize_rboxes(rboxes):
-    """
-    Regularize rotated boxes in range [0, pi/2].
-
-    Args:
-        rboxes (torch.Tensor): Input boxes of shape(N, 5) in xywhr format.
-
-    Returns:
-        (torch.Tensor): The regularized boxes.
-    """
-    x, y, w, h, t = rboxes.unbind(dim=-1)
-    # Swap edge and angle if h >= w
-    w_ = torch.where(w > h, w, h)
-    h_ = torch.where(w > h, h, w)
-    t = torch.where(w > h, t, t + math.pi / 2) % math.pi
-    return torch.stack([x, y, w_, h_, t], dim=-1)  # regularized boxes
-
-
-def masks2segments(masks, strategy="largest"):
-    """
-    It takes a list of masks(n,h,w) and returns a list of segments(n,xy)
-
-    Args:
-        masks (torch.Tensor): the output of the model, which is a tensor of shape (batch_size, 160, 160)
-        strategy (str): 'concat' or 'largest'. Defaults to largest
-
-    Returns:
-        segments (List): list of segment masks
-    """
-    segments = []
-    for x in masks.int().cpu().numpy().astype("uint8"):
-        c = cv2.findContours(x, cv2.RETR_EXTERNAL, cv2.CHAIN_APPROX_SIMPLE)[0]
-        if c:
-            if strategy == "concat":  # concatenate all segments
-                c = np.concatenate([x.reshape(-1, 2) for x in c])
-            elif strategy == "largest":  # select largest segment
-                c = np.array(c[np.array([len(x) for x in c]).argmax()]).reshape(-1, 2)
-        else:
-            c = np.zeros((0, 2))  # no segments found
-        segments.append(c.astype("float32"))
-    return segments
-
-
-def convert_torch2numpy_batch(batch: torch.Tensor) -> np.ndarray:
-    """
-    Convert a batch of FP32 torch tensors (0.0-1.0) to a NumPy uint8 array (0-255), changing from BCHW to BHWC layout.
-
-    Args:
-        batch (torch.Tensor): Input tensor batch of shape (Batch, Channels, Height, Width) and dtype torch.float32.
-
-    Returns:
-        (np.ndarray): Output NumPy array batch of shape (Batch, Height, Width, Channels) and dtype uint8.
-    """
-    return (batch.permute(0, 2, 3, 1).contiguous() * 255).clamp(0, 255).to(torch.uint8).cpu().numpy()
-
-
-def clean_str(s):
-    """
-    Cleans a string by replacing special characters with underscore _
-
-    Args:
-        s (str): a string needing special characters replaced
-
-    Returns:
-        (str): a string with special characters replaced by an underscore _
-    """
-    return re.sub(pattern="[|@#!¡·$€%&()=?¿^*;:,¨´><+]", repl="_", string=s)
->>>>>>> 9f22f451
+    return re.sub(pattern="[|@#!¡·$€%&()=?¿^*;:,¨´><+]", repl="_", string=s)