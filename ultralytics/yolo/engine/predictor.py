# Ultralytics YOLO 🚀, GPL-3.0 license
"""
Run prediction on images, videos, directories, globs, YouTube, webcam, streams, etc.

Usage - sources:
    $ yolo mode=predict model=yolov8n.pt --source 0                               # webcam
                                                  img.jpg                         # image
                                                  vid.mp4                         # video
                                                  screen                          # screenshot
                                                  path/                           # directory
                                                  list.txt                        # list of images
                                                  list.streams                    # list of streams
                                                  'path/*.jpg'                    # glob
                                                  'https://youtu.be/Zgi9g1ksQHc'  # YouTube
                                                  'rtsp://example.com/media.mp4'  # RTSP, RTMP, HTTP stream

Usage - formats:
    $ yolo mode=predict model=yolov8n.pt                 # PyTorch
                              yolov8n.torchscript        # TorchScript
                              yolov8n.onnx               # ONNX Runtime or OpenCV DNN with dnn=True
                              yolov8n_openvino_model     # OpenVINO
                              yolov8n.engine             # TensorRT
                              yolov8n.mlmodel            # CoreML (macOS-only)
                              yolov8n_saved_model        # TensorFlow SavedModel
                              yolov8n.pb                 # TensorFlow GraphDef
                              yolov8n.tflite             # TensorFlow Lite
                              yolov8n_edgetpu.tflite     # TensorFlow Edge TPU
                              yolov8n_paddle_model       # PaddlePaddle
"""
import platform
import queue
from collections import defaultdict
from pathlib import Path

import cv2
import torch

from ultralytics.nn.autobackend import AutoBackend
from ultralytics.yolo.cfg import get_cfg
from ultralytics.yolo.data import load_inference_source
from ultralytics.yolo.data.augment import classify_transforms
from ultralytics.yolo.utils import DEFAULT_CFG, LOGGER, SETTINGS, callbacks, colorstr, ops
from ultralytics.yolo.utils.checks import check_imgsz, check_imshow
from ultralytics.yolo.utils.files import increment_path
from ultralytics.yolo.utils.torch_utils import select_device, smart_inference_mode


class BasePredictor:
    """
    BasePredictor

    A base class for creating predictors.

    Attributes:
        args (SimpleNamespace): Configuration for the predictor.
        save_dir (Path): Directory to save results.
        done_setup (bool): Whether the predictor has finished setup.
        model (nn.Module): Model used for prediction.
        data (dict): Data configuration.
        device (torch.device): Device used for prediction.
        dataset (Dataset): Dataset used for prediction.
        vid_path (str): Path to video file.
        vid_writer (cv2.VideoWriter): Video writer for saving video output.
        annotator (Annotator): Annotator used for prediction.
        data_path (str): Path to data.
    """

    def __init__(self, cfg=DEFAULT_CFG, overrides=None):
        """
        Initializes the BasePredictor class.

        Args:
            cfg (str, optional): Path to a configuration file. Defaults to DEFAULT_CFG.
            overrides (dict, optional): Configuration overrides. Defaults to None.
        """

        self.args = get_cfg(cfg, overrides)
        project = self.args.project or Path(SETTINGS['runs_dir']) / self.args.task
        name = self.args.name or f'{self.args.mode}'
        self.save_dir = increment_path(Path(project) / name, exist_ok=self.args.exist_ok)
        if self.args.conf is None:
            self.args.conf = 0.25  # default conf=0.25
        self.done_warmup = False
        if self.args.show:
            self.args.show = check_imshow(warn=True)

        # Usable if setup is done
        self.model = None
        self.data = self.args.data  # data_dict
        self.imgsz = None
        self.device = None
        self.dataset = None
        self.vid_path, self.vid_writer = None, None
        self.annotator = None
        self.data_path = None
        self.source_type = None
<<<<<<< HEAD
        self.is_not_queue = True
=======
        self.batch = None
>>>>>>> f2a7a29e
        self.callbacks = defaultdict(list, callbacks.default_callbacks)  # add callbacks
        callbacks.add_integration_callbacks(self)

    def preprocess(self, img):
        pass

    def get_annotator(self, img):
        raise NotImplementedError('get_annotator function needs to be implemented')

    def write_results(self, results, batch, print_string):
        raise NotImplementedError('print_results function needs to be implemented')

    def postprocess(self, preds, img, orig_img):
        return preds

    @smart_inference_mode()
    def __call__(self, source=None, model=None, stream=False):
        if stream:
            return self.stream_inference(source, model)
        else:
            return list(self.stream_inference(source, model))  # merge list of Result into one

    def predict_cli(self, source=None, model=None):
        # Method used for CLI prediction. It uses always generator as outputs as not required by CLI mode
        gen = self.stream_inference(source, model)
        for _ in gen:  # running CLI inference without accumulating any outputs (do not modify)
            pass

    def setup_source(self, source):
        self.imgsz = check_imgsz(self.args.imgsz, stride=self.model.stride, min_dim=2)  # check image size
        if self.args.task == 'classify':
            transforms = getattr(self.model.model, 'transforms', classify_transforms(self.imgsz[0]))
        else:  # predict, segment
            transforms = None

        self.dataset = load_inference_source(source=source,
                                             transforms=transforms,
                                             imgsz=self.imgsz,
                                             vid_stride=self.args.vid_stride,
                                             stride=self.model.stride,
                                             auto=self.model.pt)

        self.source_type = self.dataset.source_type
        self.vid_path, self.vid_writer = [None] * self.dataset.bs, [None] * self.dataset.bs

    def stream_inference(self, source=None, model=None):
        if isinstance(source, queue.Queue):
            self.is_not_queue = False
        if self.args.verbose:
            LOGGER.info('')
        # setup model
        if not self.model:
            self.setup_model(model)
        # setup source every time predict is called
        self.setup_source(source if source is not None else self.args.source)

        # check if save_dir/ label file exists
        if self.args.save or self.args.save_txt:
            (self.save_dir / 'labels' if self.args.save_txt else self.save_dir).mkdir(parents=True, exist_ok=True)
        # warmup model
        if not self.done_warmup:
            self.model.warmup(imgsz=(1 if self.model.pt or self.model.triton else self.dataset.bs, 3, *self.imgsz))
            self.done_warmup = True

        self.seen, self.windows, self.dt, self.batch = 0, [], (ops.Profile(), ops.Profile(), ops.Profile()), None
        self.run_callbacks('on_predict_start')
        for batch in self.dataset:
            self.run_callbacks('on_predict_batch_start')
            self.batch = batch

            path, im, im0s, vid_cap, s, user_datas = batch

            visualize = increment_path(self.save_dir / Path(path).stem, mkdir=True) if self.args.visualize else False
            with self.dt[0]:
                im = self.preprocess(im)
                if len(im.shape) == 3:
                    im = im[None]  # expand for batch dim

            # Inference
            with self.dt[1]:
                preds = self.model(im, augment=self.args.augment, visualize=visualize)

            # postprocess
            with self.dt[2]:
                self.results = self.postprocess(preds, im, im0s)
            self.run_callbacks('on_predict_postprocess_end')

            # visualize, save, write results
            for i in range(len(im)):
                if self.is_not_queue:
                    p, im0 = (path[i], im0s[i].copy()) if self.source_type.webcam or self.source_type.from_img \
                      else (path, im0s.copy())

                    p = Path(p)

                    if self.args.verbose or self.args.save or self.args.save_txt or self.args.show:
                        s += self.write_results(i, self.results, (p, im, im0))

                    if self.args.show:
                        self.show(p)

                    if self.args.save:
                        self.save_preds(vid_cap, i, str(self.save_dir / p.name))
                else:
                    im0 = im0s[i].copy() if self.source_type.webcam or self.source_type.from_img else im0s

            self.run_callbacks('on_predict_batch_end')
            yield from self.results

            # Print time (inference-only)
            if self.args.verbose:
                LOGGER.info(f"{s}{'' if len(preds) else '(no detections), '}{self.dt[1].dt * 1E3:.1f}ms")

        # Release assets
        if isinstance(self.vid_writer[-1], cv2.VideoWriter):
            self.vid_writer[-1].release()  # release final video writer

        # Print results
        if self.args.verbose and self.seen:
            t = tuple(x.t / self.seen * 1E3 for x in self.dt)  # speeds per image
            LOGGER.info(f'Speed: %.1fms preprocess, %.1fms inference, %.1fms postprocess per image at shape '
                        f'{(1, 3, *self.imgsz)}' % t)
        if self.args.save or self.args.save_txt or self.args.save_crop:
            nl = len(list(self.save_dir.glob('labels/*.txt')))  # number of labels
            s = f"\n{nl} label{'s' * (nl > 1)} saved to {self.save_dir / 'labels'}" if self.args.save_txt else ''
            LOGGER.info(f"Results saved to {colorstr('bold', self.save_dir)}{s}")

        self.run_callbacks('on_predict_end')

    def setup_model(self, model):
        device = select_device(self.args.device)
        model = model or self.args.model
        self.args.half &= device.type != 'cpu'  # half precision only supported on CUDA
        self.model = AutoBackend(model, device=device, dnn=self.args.dnn, data=self.args.data, fp16=self.args.half)
        self.device = device
        self.model.eval()

    def show(self, p):
        im0 = self.annotator.result()
        if platform.system() == 'Linux' and p not in self.windows:
            self.windows.append(p)
            cv2.namedWindow(str(p), cv2.WINDOW_NORMAL | cv2.WINDOW_KEEPRATIO)  # allow window resize (Linux)
            cv2.resizeWindow(str(p), im0.shape[1], im0.shape[0])
        cv2.imshow(str(p), im0)
        cv2.waitKey(500 if self.batch[4].startswith('image') else 1)  # 1 millisecond

    def save_preds(self, vid_cap, idx, save_path):
        im0 = self.annotator.result()
        # save imgs
        if self.dataset.mode == 'image':
            cv2.imwrite(save_path, im0)
        else:  # 'video' or 'stream'
            if self.vid_path[idx] != save_path:  # new video
                self.vid_path[idx] = save_path
                if isinstance(self.vid_writer[idx], cv2.VideoWriter):
                    self.vid_writer[idx].release()  # release previous video writer
                if vid_cap:  # video
                    fps = int(vid_cap.get(cv2.CAP_PROP_FPS))  # integer required, floats produce error in MP4 codec
                    w = int(vid_cap.get(cv2.CAP_PROP_FRAME_WIDTH))
                    h = int(vid_cap.get(cv2.CAP_PROP_FRAME_HEIGHT))
                else:  # stream
                    fps, w, h = 30, im0.shape[1], im0.shape[0]
                save_path = str(Path(save_path).with_suffix('.mp4'))  # force *.mp4 suffix on results videos
                self.vid_writer[idx] = cv2.VideoWriter(save_path, cv2.VideoWriter_fourcc(*'mp4v'), fps, (w, h))
            self.vid_writer[idx].write(im0)

    def run_callbacks(self, event: str):
        for callback in self.callbacks.get(event, []):
            callback(self)<|MERGE_RESOLUTION|>--- conflicted
+++ resolved
@@ -94,11 +94,8 @@
         self.annotator = None
         self.data_path = None
         self.source_type = None
-<<<<<<< HEAD
         self.is_not_queue = True
-=======
         self.batch = None
->>>>>>> f2a7a29e
         self.callbacks = defaultdict(list, callbacks.default_callbacks)  # add callbacks
         callbacks.add_integration_callbacks(self)
 
