<<<<<<< HEAD
# Ultralytics YOLO 🚀, AGPL-3.0 license
"""
This Python script is designed to automate the building and post-processing of MkDocs documentation, particularly for
projects with multilingual content. It streamlines the workflow for generating localized versions of the documentation
and updating HTML links to ensure they are correctly formatted.

Key Features:
- Automated building of MkDocs documentation: The script compiles both the main documentation and
  any localized versions specified in separate MkDocs configuration files.
- Post-processing of generated HTML files: After the documentation is built, the script updates all
  HTML files to remove the '.md' extension from internal links. This ensures that links in the built
  HTML documentation correctly point to other HTML pages rather than Markdown files, which is crucial
  for proper navigation within the web-based documentation.

Usage:
- Run the script from the root directory of your MkDocs project.
- Ensure that MkDocs is installed and that all MkDocs configuration files (main and localized versions)
  are present in the project directory.
- The script first builds the documentation using MkDocs, then scans the generated HTML files in the 'site'
  directory to update the internal links.
- It's ideal for projects where the documentation is written in Markdown and needs to be served as a static website.

Note:
- This script is built to be run in an environment where Python and MkDocs are installed and properly configured.
"""

import os
import re
import shutil
import subprocess
from pathlib import Path

from tqdm import tqdm

os.environ["JUPYTER_PLATFORM_DIRS"] = "1"  # fix DeprecationWarning: Jupyter is migrating to use standard platformdirs
DOCS = Path(__file__).parent.resolve()
SITE = DOCS.parent / "site"


def prepare_docs_markdown(clone_repos=True):
    """Build docs using mkdocs."""
    if SITE.exists():
        print(f"Removing existing {SITE}")
        shutil.rmtree(SITE)

    # Get hub-sdk repo
    if clone_repos:
        repo = "https://github.com/ultralytics/hub-sdk"
        local_dir = DOCS.parent / Path(repo).name
        if not local_dir.exists():
            os.system(f"git clone {repo} {local_dir}")
        os.system(f"git -C {local_dir} pull")  # update repo
        shutil.rmtree(DOCS / "en/hub/sdk", ignore_errors=True)  # delete if exists
        shutil.copytree(local_dir / "docs", DOCS / "en/hub/sdk")  # for docs
        shutil.rmtree(DOCS.parent / "hub_sdk", ignore_errors=True)  # delete if exists
        shutil.copytree(local_dir / "hub_sdk", DOCS.parent / "hub_sdk")  # for mkdocstrings
        print(f"Cloned/Updated {repo} in {local_dir}")

    # Add frontmatter
    for file in tqdm((DOCS / "en").rglob("*.md"), desc="Adding frontmatter"):
        update_markdown_files(file)


def update_page_title(file_path: Path, new_title: str):
    """Update the title of an HTML file."""

    # Read the content of the file
    with open(file_path, encoding="utf-8") as file:
        content = file.read()

    # Replace the existing title with the new title
    updated_content = re.sub(r"<title>.*?</title>", f"<title>{new_title}</title>", content)

    # Write the updated content back to the file
    with open(file_path, "w", encoding="utf-8") as file:
        file.write(updated_content)


def update_html_head(script=""):
    """Update the HTML head section of each file."""
    html_files = Path(SITE).rglob("*.html")
    for html_file in tqdm(html_files, desc="Processing HTML files"):
        with html_file.open("r", encoding="utf-8") as file:
            html_content = file.read()

        if script in html_content:  # script already in HTML file
            return

        head_end_index = html_content.lower().rfind("</head>")
        if head_end_index != -1:
            # Add the specified JavaScript to the HTML file just before the end of the head tag.
            new_html_content = html_content[:head_end_index] + script + html_content[head_end_index:]
            with html_file.open("w", encoding="utf-8") as file:
                file.write(new_html_content)


def update_subdir_edit_links(subdir="", docs_url=""):
    """Update the HTML head section of each file."""
    from bs4 import BeautifulSoup

    if str(subdir[0]) == "/":
        subdir = str(subdir[0])[1:]
    html_files = (SITE / subdir).rglob("*.html")
    for html_file in tqdm(html_files, desc="Processing subdir files"):
        with html_file.open("r", encoding="utf-8") as file:
            soup = BeautifulSoup(file, "html.parser")

        # Find the anchor tag and update its href attribute
        a_tag = soup.find("a", {"class": "md-content__button md-icon"})
        if a_tag and a_tag["title"] == "Edit this page":
            a_tag["href"] = f"{docs_url}{a_tag['href'].split(subdir)[-1]}"

        # Write the updated HTML back to the file
        with open(html_file, "w", encoding="utf-8") as file:
            file.write(str(soup))


def update_markdown_files(md_filepath: Path):
    """Creates or updates a Markdown file, ensuring frontmatter is present."""
    if md_filepath.exists():
        content = md_filepath.read_text().strip()

        # Replace apostrophes
        content = content.replace("‘", "'").replace("’", "'")

        # Add frontmatter if missing
        if not content.strip().startswith("---\n"):
            header = "---\ncomments: true\ndescription: TODO ADD DESCRIPTION\nkeywords: TODO ADD KEYWORDS\n---\n\n"
            content = header + content

        # Ensure MkDocs admonitions "=== " lines are preceded and followed by empty newlines
        lines = content.split("\n")
        new_lines = []
        for i, line in enumerate(lines):
            stripped_line = line.strip()
            if stripped_line.startswith("=== "):
                if i > 0 and new_lines[-1] != "":
                    new_lines.append("")
                new_lines.append(line)
                if i < len(lines) - 1 and lines[i + 1].strip() != "":
                    new_lines.append("")
            else:
                new_lines.append(line)
        content = "\n".join(new_lines)

        # Add EOF newline if missing
        if not content.endswith("\n"):
            content += "\n"

        # Save page
        md_filepath.write_text(content)
    return


def update_docs_html():
    """Updates titles, edit links and head sections of HTML documentation for improved accessibility and relevance."""
    update_page_title(SITE / "404.html", new_title="Ultralytics Docs - Not Found")

    # Update edit links
    update_subdir_edit_links(
        subdir="hub/sdk/",  # do not use leading slash
        docs_url="https://github.com/ultralytics/hub-sdk/tree/main/docs/",
    )

    # Update HTML file head section
    script = ""
    if any(script):
        update_html_head(script)


def main():
    """Builds docs, updates titles and edit links, and prints local server command."""
    prepare_docs_markdown()

    # Build the main documentation
    print(f"Building docs from {DOCS}")
    subprocess.run(f"mkdocs build -f {DOCS.parent}/mkdocs.yml --strict", check=True, shell=True)
    print(f"Site built at {SITE}")

    # Update docs HTML pages
    update_docs_html()

    # Show command to serve built website
    print('Docs built correctly ✅\nServe site at http://localhost:8000 with "python -m http.server --directory site"')


if __name__ == "__main__":
    main()
=======
# Ultralytics YOLO 🚀, AGPL-3.0 license
"""
This Python script is designed to automate the building and post-processing of MkDocs documentation, particularly for
projects with multilingual content. It streamlines the workflow for generating localized versions of the documentation
and updating HTML links to ensure they are correctly formatted.

Key Features:
    - Automated building of MkDocs documentation: The script compiles both the main documentation and
      any localized versions specified in separate MkDocs configuration files.
    - Post-processing of generated HTML files: After the documentation is built, the script updates all
      HTML files to remove the '.md' extension from internal links. This ensures that links in the built
      HTML documentation correctly point to other HTML pages rather than Markdown files, which is crucial
      for proper navigation within the web-based documentation.

Usage:
    - Run the script from the root directory of your MkDocs project.
    - Ensure that MkDocs is installed and that all MkDocs configuration files (main and localized versions)
      are present in the project directory.
    - The script first builds the documentation using MkDocs, then scans the generated HTML files in the 'site'
      directory to update the internal links.
    - It's ideal for projects where the documentation is written in Markdown and needs to be served as a static website.

Note:
    - This script is built to be run in an environment where Python and MkDocs are installed and properly configured.
"""

import os
import re
import shutil
import subprocess
from pathlib import Path

from bs4 import BeautifulSoup
from tqdm import tqdm

os.environ["JUPYTER_PLATFORM_DIRS"] = "1"  # fix DeprecationWarning: Jupyter is migrating to use standard platformdirs
DOCS = Path(__file__).parent.resolve()
SITE = DOCS.parent / "site"


def prepare_docs_markdown(clone_repos=True):
    """Build docs using mkdocs."""
    if SITE.exists():
        print(f"Removing existing {SITE}")
        shutil.rmtree(SITE)

    # Get hub-sdk repo
    if clone_repos:
        repo = "https://github.com/ultralytics/hub-sdk"
        local_dir = DOCS.parent / Path(repo).name
        if not local_dir.exists():
            os.system(f"git clone {repo} {local_dir}")
        os.system(f"git -C {local_dir} pull")  # update repo
        shutil.rmtree(DOCS / "en/hub/sdk", ignore_errors=True)  # delete if exists
        shutil.copytree(local_dir / "docs", DOCS / "en/hub/sdk")  # for docs
        shutil.rmtree(DOCS.parent / "hub_sdk", ignore_errors=True)  # delete if exists
        shutil.copytree(local_dir / "hub_sdk", DOCS.parent / "hub_sdk")  # for mkdocstrings
        print(f"Cloned/Updated {repo} in {local_dir}")

    # Add frontmatter
    for file in tqdm((DOCS / "en").rglob("*.md"), desc="Adding frontmatter"):
        update_markdown_files(file)


def update_page_title(file_path: Path, new_title: str):
    """Update the title of an HTML file."""

    # Read the content of the file
    with open(file_path, encoding="utf-8") as file:
        content = file.read()

    # Replace the existing title with the new title
    updated_content = re.sub(r"<title>.*?</title>", f"<title>{new_title}</title>", content)

    # Write the updated content back to the file
    with open(file_path, "w", encoding="utf-8") as file:
        file.write(updated_content)


def update_html_head(script=""):
    """Update the HTML head section of each file."""
    html_files = Path(SITE).rglob("*.html")
    for html_file in tqdm(html_files, desc="Processing HTML files"):
        with html_file.open("r", encoding="utf-8") as file:
            html_content = file.read()

        if script in html_content:  # script already in HTML file
            return

        head_end_index = html_content.lower().rfind("</head>")
        if head_end_index != -1:
            # Add the specified JavaScript to the HTML file just before the end of the head tag.
            new_html_content = html_content[:head_end_index] + script + html_content[head_end_index:]
            with html_file.open("w", encoding="utf-8") as file:
                file.write(new_html_content)


def update_subdir_edit_links(subdir="", docs_url=""):
    """Update the HTML head section of each file."""
    if str(subdir[0]) == "/":
        subdir = str(subdir[0])[1:]
    html_files = (SITE / subdir).rglob("*.html")
    for html_file in tqdm(html_files, desc="Processing subdir files"):
        with html_file.open("r", encoding="utf-8") as file:
            soup = BeautifulSoup(file, "html.parser")

        # Find the anchor tag and update its href attribute
        a_tag = soup.find("a", {"class": "md-content__button md-icon"})
        if a_tag and a_tag["title"] == "Edit this page":
            a_tag["href"] = f"{docs_url}{a_tag['href'].split(subdir)[-1]}"

        # Write the updated HTML back to the file
        with open(html_file, "w", encoding="utf-8") as file:
            file.write(str(soup))


def update_markdown_files(md_filepath: Path):
    """Creates or updates a Markdown file, ensuring frontmatter is present."""
    if md_filepath.exists():
        content = md_filepath.read_text().strip()

        # Replace apostrophes
        content = content.replace("‘", "'").replace("’", "'")

        # Add frontmatter if missing
        if not content.strip().startswith("---\n"):
            header = "---\ncomments: true\ndescription: TODO ADD DESCRIPTION\nkeywords: TODO ADD KEYWORDS\n---\n\n"
            content = header + content

        # Ensure MkDocs admonitions "=== " lines are preceded and followed by empty newlines
        lines = content.split("\n")
        new_lines = []
        for i, line in enumerate(lines):
            stripped_line = line.strip()
            if stripped_line.startswith("=== "):
                if i > 0 and new_lines[-1] != "":
                    new_lines.append("")
                new_lines.append(line)
                if i < len(lines) - 1 and lines[i + 1].strip() != "":
                    new_lines.append("")
            else:
                new_lines.append(line)
        content = "\n".join(new_lines)

        # Add EOF newline if missing
        if not content.endswith("\n"):
            content += "\n"

        # Save page
        md_filepath.write_text(content)
    return


def update_docs_html():
    """Updates titles, edit links, head sections, and converts plaintext links in HTML documentation."""
    update_page_title(SITE / "404.html", new_title="Ultralytics Docs - Not Found")

    # Update edit links
    update_subdir_edit_links(
        subdir="hub/sdk/",  # do not use leading slash
        docs_url="https://github.com/ultralytics/hub-sdk/tree/main/docs/",
    )

    # Convert plaintext links to HTML hyperlinks
    files_modified = 0
    for html_file in tqdm(SITE.rglob("*.html"), desc="Converting plaintext links"):
        with open(html_file, "r", encoding="utf-8") as file:
            content = file.read()
        updated_content = convert_plaintext_links_to_html(content)
        if updated_content != content:
            with open(html_file, "w", encoding="utf-8") as file:
                file.write(updated_content)
            files_modified += 1
    print(f"Modified plaintext links in {files_modified} files.")

    # Update HTML file head section
    script = ""
    if any(script):
        update_html_head(script)


def convert_plaintext_links_to_html(content):
    """Convert plaintext links to HTML hyperlinks in the main content area only."""
    soup = BeautifulSoup(content, "html.parser")

    # Find the main content area (adjust this selector based on your HTML structure)
    main_content = soup.find("main") or soup.find("div", class_="md-content")
    if not main_content:
        return content  # Return original content if main content area not found

    modified = False
    for paragraph in main_content.find_all(["p", "li"]):  # Focus on paragraphs and list items
        for text_node in paragraph.find_all(string=True, recursive=False):
            if text_node.parent.name not in {"a", "code"}:  # Ignore links and code blocks
                new_text = re.sub(
                    r'(https?://[^\s()<>]+(?:\.[^\s()<>]+)+)(?<![.,:;\'"])',
                    r'<a href="\1">\1</a>',
                    str(text_node),
                )
                if "<a" in new_text:
                    new_soup = BeautifulSoup(new_text, "html.parser")
                    text_node.replace_with(new_soup)
                    modified = True

    return str(soup) if modified else content


def main():
    """Builds docs, updates titles and edit links, and prints local server command."""
    prepare_docs_markdown()

    # Build the main documentation
    print(f"Building docs from {DOCS}")
    subprocess.run(f"mkdocs build -f {DOCS.parent}/mkdocs.yml --strict", check=True, shell=True)
    print(f"Site built at {SITE}")

    # Update docs HTML pages
    update_docs_html()

    # Show command to serve built website
    print('Docs built correctly ✅\nServe site at http://localhost:8000 with "python -m http.server --directory site"')


if __name__ == "__main__":
    main()
>>>>>>> 9f22f451
<|MERGE_RESOLUTION|>--- conflicted
+++ resolved
@@ -1,4 +1,3 @@
-<<<<<<< HEAD
 # Ultralytics YOLO 🚀, AGPL-3.0 license
 """
 This Python script is designed to automate the building and post-processing of MkDocs documentation, particularly for
@@ -6,23 +5,23 @@
 and updating HTML links to ensure they are correctly formatted.
 
 Key Features:
-- Automated building of MkDocs documentation: The script compiles both the main documentation and
-  any localized versions specified in separate MkDocs configuration files.
-- Post-processing of generated HTML files: After the documentation is built, the script updates all
-  HTML files to remove the '.md' extension from internal links. This ensures that links in the built
-  HTML documentation correctly point to other HTML pages rather than Markdown files, which is crucial
-  for proper navigation within the web-based documentation.
+    - Automated building of MkDocs documentation: The script compiles both the main documentation and
+      any localized versions specified in separate MkDocs configuration files.
+    - Post-processing of generated HTML files: After the documentation is built, the script updates all
+      HTML files to remove the '.md' extension from internal links. This ensures that links in the built
+      HTML documentation correctly point to other HTML pages rather than Markdown files, which is crucial
+      for proper navigation within the web-based documentation.
 
 Usage:
-- Run the script from the root directory of your MkDocs project.
-- Ensure that MkDocs is installed and that all MkDocs configuration files (main and localized versions)
-  are present in the project directory.
-- The script first builds the documentation using MkDocs, then scans the generated HTML files in the 'site'
-  directory to update the internal links.
-- It's ideal for projects where the documentation is written in Markdown and needs to be served as a static website.
+    - Run the script from the root directory of your MkDocs project.
+    - Ensure that MkDocs is installed and that all MkDocs configuration files (main and localized versions)
+      are present in the project directory.
+    - The script first builds the documentation using MkDocs, then scans the generated HTML files in the 'site'
+      directory to update the internal links.
+    - It's ideal for projects where the documentation is written in Markdown and needs to be served as a static website.
 
 Note:
-- This script is built to be run in an environment where Python and MkDocs are installed and properly configured.
+    - This script is built to be run in an environment where Python and MkDocs are installed and properly configured.
 """
 
 import os
@@ -31,6 +30,7 @@
 import subprocess
 from pathlib import Path
 
+from bs4 import BeautifulSoup
 from tqdm import tqdm
 
 os.environ["JUPYTER_PLATFORM_DIRS"] = "1"  # fix DeprecationWarning: Jupyter is migrating to use standard platformdirs
@@ -97,8 +97,6 @@
 
 def update_subdir_edit_links(subdir="", docs_url=""):
     """Update the HTML head section of each file."""
-    from bs4 import BeautifulSoup
-
     if str(subdir[0]) == "/":
         subdir = str(subdir[0])[1:]
     html_files = (SITE / subdir).rglob("*.html")
@@ -154,194 +152,6 @@
 
 
 def update_docs_html():
-    """Updates titles, edit links and head sections of HTML documentation for improved accessibility and relevance."""
-    update_page_title(SITE / "404.html", new_title="Ultralytics Docs - Not Found")
-
-    # Update edit links
-    update_subdir_edit_links(
-        subdir="hub/sdk/",  # do not use leading slash
-        docs_url="https://github.com/ultralytics/hub-sdk/tree/main/docs/",
-    )
-
-    # Update HTML file head section
-    script = ""
-    if any(script):
-        update_html_head(script)
-
-
-def main():
-    """Builds docs, updates titles and edit links, and prints local server command."""
-    prepare_docs_markdown()
-
-    # Build the main documentation
-    print(f"Building docs from {DOCS}")
-    subprocess.run(f"mkdocs build -f {DOCS.parent}/mkdocs.yml --strict", check=True, shell=True)
-    print(f"Site built at {SITE}")
-
-    # Update docs HTML pages
-    update_docs_html()
-
-    # Show command to serve built website
-    print('Docs built correctly ✅\nServe site at http://localhost:8000 with "python -m http.server --directory site"')
-
-
-if __name__ == "__main__":
-    main()
-=======
-# Ultralytics YOLO 🚀, AGPL-3.0 license
-"""
-This Python script is designed to automate the building and post-processing of MkDocs documentation, particularly for
-projects with multilingual content. It streamlines the workflow for generating localized versions of the documentation
-and updating HTML links to ensure they are correctly formatted.
-
-Key Features:
-    - Automated building of MkDocs documentation: The script compiles both the main documentation and
-      any localized versions specified in separate MkDocs configuration files.
-    - Post-processing of generated HTML files: After the documentation is built, the script updates all
-      HTML files to remove the '.md' extension from internal links. This ensures that links in the built
-      HTML documentation correctly point to other HTML pages rather than Markdown files, which is crucial
-      for proper navigation within the web-based documentation.
-
-Usage:
-    - Run the script from the root directory of your MkDocs project.
-    - Ensure that MkDocs is installed and that all MkDocs configuration files (main and localized versions)
-      are present in the project directory.
-    - The script first builds the documentation using MkDocs, then scans the generated HTML files in the 'site'
-      directory to update the internal links.
-    - It's ideal for projects where the documentation is written in Markdown and needs to be served as a static website.
-
-Note:
-    - This script is built to be run in an environment where Python and MkDocs are installed and properly configured.
-"""
-
-import os
-import re
-import shutil
-import subprocess
-from pathlib import Path
-
-from bs4 import BeautifulSoup
-from tqdm import tqdm
-
-os.environ["JUPYTER_PLATFORM_DIRS"] = "1"  # fix DeprecationWarning: Jupyter is migrating to use standard platformdirs
-DOCS = Path(__file__).parent.resolve()
-SITE = DOCS.parent / "site"
-
-
-def prepare_docs_markdown(clone_repos=True):
-    """Build docs using mkdocs."""
-    if SITE.exists():
-        print(f"Removing existing {SITE}")
-        shutil.rmtree(SITE)
-
-    # Get hub-sdk repo
-    if clone_repos:
-        repo = "https://github.com/ultralytics/hub-sdk"
-        local_dir = DOCS.parent / Path(repo).name
-        if not local_dir.exists():
-            os.system(f"git clone {repo} {local_dir}")
-        os.system(f"git -C {local_dir} pull")  # update repo
-        shutil.rmtree(DOCS / "en/hub/sdk", ignore_errors=True)  # delete if exists
-        shutil.copytree(local_dir / "docs", DOCS / "en/hub/sdk")  # for docs
-        shutil.rmtree(DOCS.parent / "hub_sdk", ignore_errors=True)  # delete if exists
-        shutil.copytree(local_dir / "hub_sdk", DOCS.parent / "hub_sdk")  # for mkdocstrings
-        print(f"Cloned/Updated {repo} in {local_dir}")
-
-    # Add frontmatter
-    for file in tqdm((DOCS / "en").rglob("*.md"), desc="Adding frontmatter"):
-        update_markdown_files(file)
-
-
-def update_page_title(file_path: Path, new_title: str):
-    """Update the title of an HTML file."""
-
-    # Read the content of the file
-    with open(file_path, encoding="utf-8") as file:
-        content = file.read()
-
-    # Replace the existing title with the new title
-    updated_content = re.sub(r"<title>.*?</title>", f"<title>{new_title}</title>", content)
-
-    # Write the updated content back to the file
-    with open(file_path, "w", encoding="utf-8") as file:
-        file.write(updated_content)
-
-
-def update_html_head(script=""):
-    """Update the HTML head section of each file."""
-    html_files = Path(SITE).rglob("*.html")
-    for html_file in tqdm(html_files, desc="Processing HTML files"):
-        with html_file.open("r", encoding="utf-8") as file:
-            html_content = file.read()
-
-        if script in html_content:  # script already in HTML file
-            return
-
-        head_end_index = html_content.lower().rfind("</head>")
-        if head_end_index != -1:
-            # Add the specified JavaScript to the HTML file just before the end of the head tag.
-            new_html_content = html_content[:head_end_index] + script + html_content[head_end_index:]
-            with html_file.open("w", encoding="utf-8") as file:
-                file.write(new_html_content)
-
-
-def update_subdir_edit_links(subdir="", docs_url=""):
-    """Update the HTML head section of each file."""
-    if str(subdir[0]) == "/":
-        subdir = str(subdir[0])[1:]
-    html_files = (SITE / subdir).rglob("*.html")
-    for html_file in tqdm(html_files, desc="Processing subdir files"):
-        with html_file.open("r", encoding="utf-8") as file:
-            soup = BeautifulSoup(file, "html.parser")
-
-        # Find the anchor tag and update its href attribute
-        a_tag = soup.find("a", {"class": "md-content__button md-icon"})
-        if a_tag and a_tag["title"] == "Edit this page":
-            a_tag["href"] = f"{docs_url}{a_tag['href'].split(subdir)[-1]}"
-
-        # Write the updated HTML back to the file
-        with open(html_file, "w", encoding="utf-8") as file:
-            file.write(str(soup))
-
-
-def update_markdown_files(md_filepath: Path):
-    """Creates or updates a Markdown file, ensuring frontmatter is present."""
-    if md_filepath.exists():
-        content = md_filepath.read_text().strip()
-
-        # Replace apostrophes
-        content = content.replace("‘", "'").replace("’", "'")
-
-        # Add frontmatter if missing
-        if not content.strip().startswith("---\n"):
-            header = "---\ncomments: true\ndescription: TODO ADD DESCRIPTION\nkeywords: TODO ADD KEYWORDS\n---\n\n"
-            content = header + content
-
-        # Ensure MkDocs admonitions "=== " lines are preceded and followed by empty newlines
-        lines = content.split("\n")
-        new_lines = []
-        for i, line in enumerate(lines):
-            stripped_line = line.strip()
-            if stripped_line.startswith("=== "):
-                if i > 0 and new_lines[-1] != "":
-                    new_lines.append("")
-                new_lines.append(line)
-                if i < len(lines) - 1 and lines[i + 1].strip() != "":
-                    new_lines.append("")
-            else:
-                new_lines.append(line)
-        content = "\n".join(new_lines)
-
-        # Add EOF newline if missing
-        if not content.endswith("\n"):
-            content += "\n"
-
-        # Save page
-        md_filepath.write_text(content)
-    return
-
-
-def update_docs_html():
     """Updates titles, edit links, head sections, and converts plaintext links in HTML documentation."""
     update_page_title(SITE / "404.html", new_title="Ultralytics Docs - Not Found")
 
@@ -412,5 +222,4 @@
 
 
 if __name__ == "__main__":
-    main()
->>>>>>> 9f22f451
+    main()