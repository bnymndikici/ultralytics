<<<<<<< HEAD
---
comments: true
description: Explore the COCO-Seg dataset, an extension of COCO, with detailed segmentation annotations. Learn how to train YOLO models with COCO-Seg.
keywords: COCO-Seg, dataset, YOLO models, instance segmentation, object detection, COCO dataset, YOLOv8, computer vision, Ultralytics, machine learning
---

# COCO-Seg Dataset

The [COCO-Seg](https://cocodataset.org/#home) dataset, an extension of the COCO (Common Objects in Context) dataset, is specially designed to aid research in object instance segmentation. It uses the same images as COCO but introduces more detailed segmentation annotations. This dataset is a crucial resource for researchers and developers working on instance segmentation tasks, especially for training YOLO models.

## COCO-Seg Pretrained Models

| Model                                                                                        | size<br><sup>(pixels) | mAP<sup>box<br>50-95 | mAP<sup>mask<br>50-95 | Speed<br><sup>CPU ONNX<br>(ms) | Speed<br><sup>A100 TensorRT<br>(ms) | params<br><sup>(M) | FLOPs<br><sup>(B) |
|----------------------------------------------------------------------------------------------|-----------------------|----------------------|-----------------------|--------------------------------|-------------------------------------|--------------------|-------------------|
| [YOLOv8n-seg](https://github.com/ultralytics/assets/releases/download/v8.2.0/yolov8n-seg.pt) | 640                   | 36.7                 | 30.5                  | 96.1                           | 1.21                                | 3.4                | 12.6              |
| [YOLOv8s-seg](https://github.com/ultralytics/assets/releases/download/v8.2.0/yolov8s-seg.pt) | 640                   | 44.6                 | 36.8                  | 155.7                          | 1.47                                | 11.8               | 42.6              |
| [YOLOv8m-seg](https://github.com/ultralytics/assets/releases/download/v8.2.0/yolov8m-seg.pt) | 640                   | 49.9                 | 40.8                  | 317.0                          | 2.18                                | 27.3               | 110.2             |
| [YOLOv8l-seg](https://github.com/ultralytics/assets/releases/download/v8.2.0/yolov8l-seg.pt) | 640                   | 52.3                 | 42.6                  | 572.4                          | 2.79                                | 46.0               | 220.5             |
| [YOLOv8x-seg](https://github.com/ultralytics/assets/releases/download/v8.2.0/yolov8x-seg.pt) | 640                   | 53.4                 | 43.4                  | 712.1                          | 4.02                                | 71.8               | 344.1             |

## Key Features

- COCO-Seg retains the original 330K images from COCO.
- The dataset consists of the same 80 object categories found in the original COCO dataset.
- Annotations now include more detailed instance segmentation masks for each object in the images.
- COCO-Seg provides standardized evaluation metrics like mean Average Precision (mAP) for object detection, and mean Average Recall (mAR) for instance segmentation tasks, enabling effective comparison of model performance.

## Dataset Structure

The COCO-Seg dataset is partitioned into three subsets:

1. **Train2017**: This subset contains 118K images for training instance segmentation models.
2. **Val2017**: This subset includes 5K images used for validation purposes during model training.
3. **Test2017**: This subset encompasses 20K images used for testing and benchmarking the trained models. Ground truth annotations for this subset are not publicly available, and the results are submitted to the [COCO evaluation server](https://codalab.lisn.upsaclay.fr/competitions/7383) for performance evaluation.

## Applications

COCO-Seg is widely used for training and evaluating deep learning models in instance segmentation, such as the YOLO models. The large number of annotated images, the diversity of object categories, and the standardized evaluation metrics make it an indispensable resource for computer vision researchers and practitioners.

## Dataset YAML

A YAML (Yet Another Markup Language) file is used to define the dataset configuration. It contains information about the dataset's paths, classes, and other relevant information. In the case of the COCO-Seg dataset, the `coco.yaml` file is maintained at [https://github.com/ultralytics/ultralytics/blob/main/ultralytics/cfg/datasets/coco.yaml](https://github.com/ultralytics/ultralytics/blob/main/ultralytics/cfg/datasets/coco.yaml).

!!! Example "ultralytics/cfg/datasets/coco.yaml"

    ```yaml
    --8<-- "ultralytics/cfg/datasets/coco.yaml"
    ```

## Usage

To train a YOLOv8n-seg model on the COCO-Seg dataset for 100 epochs with an image size of 640, you can use the following code snippets. For a comprehensive list of available arguments, refer to the model [Training](../../modes/train.md) page.

!!! Example "Train Example"

    === "Python"

        ```python
        from ultralytics import YOLO

        # Load a model
        model = YOLO("yolov8n-seg.pt")  # load a pretrained model (recommended for training)

        # Train the model
        results = model.train(data="coco-seg.yaml", epochs=100, imgsz=640)
        ```

    === "CLI"

        ```bash
        # Start training from a pretrained *.pt model
        yolo detect train data=coco-seg.yaml model=yolov8n-seg.pt epochs=100 imgsz=640
        ```

## Sample Images and Annotations

COCO-Seg, like its predecessor COCO, contains a diverse set of images with various object categories and complex scenes. However, COCO-Seg introduces more detailed instance segmentation masks for each object in the images. Here are some examples of images from the dataset, along with their corresponding instance segmentation masks:

![Dataset sample image](https://user-images.githubusercontent.com/26833433/239690696-93fa8765-47a2-4b34-a6e5-516d0d1c725b.jpg)

- **Mosaiced Image**: This image demonstrates a training batch composed of mosaiced dataset images. Mosaicing is a technique used during training that combines multiple images into a single image to increase the variety of objects and scenes within each training batch. This aids the model's ability to generalize to different object sizes, aspect ratios, and contexts.

The example showcases the variety and complexity of the images in the COCO-Seg dataset and the benefits of using mosaicing during the training process.

## Citations and Acknowledgments

If you use the COCO-Seg dataset in your research or development work, please cite the original COCO paper and acknowledge the extension to COCO-Seg:

!!! Quote ""

    === "BibTeX"

        ```bibtex
        @misc{lin2015microsoft,
              title={Microsoft COCO: Common Objects in Context},
              author={Tsung-Yi Lin and Michael Maire and Serge Belongie and Lubomir Bourdev and Ross Girshick and James Hays and Pietro Perona and Deva Ramanan and C. Lawrence Zitnick and Piotr Dollár},
              year={2015},
              eprint={1405.0312},
              archivePrefix={arXiv},
              primaryClass={cs.CV}
        }
        ```

We extend our thanks to the COCO Consortium for creating and maintaining this invaluable resource for the computer vision community. For more information about the COCO dataset and its creators, visit the [COCO dataset website](https://cocodataset.org/#home).

## FAQ

### What is the COCO-Seg dataset and how does it differ from the original COCO dataset?

The [COCO-Seg](https://cocodataset.org/#home) dataset is an extension of the original COCO (Common Objects in Context) dataset, specifically designed for instance segmentation tasks. While it uses the same images as the COCO dataset, COCO-Seg includes more detailed segmentation annotations, making it a powerful resource for researchers and developers focusing on object instance segmentation.

### How can I train a YOLOv8 model using the COCO-Seg dataset?

To train a YOLOv8n-seg model on the COCO-Seg dataset for 100 epochs with an image size of 640, you can use the following code snippets. For a detailed list of available arguments, refer to the model [Training](../../modes/train.md) page.

!!! Example "Train Example"

    === "Python"
    
        ```python
        from ultralytics import YOLO

        # Load a model
        model = YOLO("yolov8n-seg.pt")  # load a pretrained model (recommended for training)

        # Train the model
        results = model.train(data="coco-seg.yaml", epochs=100, imgsz=640)
        ```

    === "CLI"
    
        ```bash
        # Start training from a pretrained *.pt model
        yolo detect train data=coco-seg.yaml model=yolov8n.pt epochs=100 imgsz=640
        ```

### What are the key features of the COCO-Seg dataset?

The COCO-Seg dataset includes several key features:

- Retains the original 330K images from the COCO dataset.
- Annotates the same 80 object categories found in the original COCO.
- Provides more detailed instance segmentation masks for each object.
- Uses standardized evaluation metrics such as mean Average Precision (mAP) for object detection and mean Average Recall (mAR) for instance segmentation tasks.

### What pretrained models are available for COCO-Seg, and what are their performance metrics?

The COCO-Seg dataset supports multiple pretrained YOLOv8 segmentation models with varying performance metrics. Here's a summary of the available models and their key metrics:

| Model                                                                                        | size<br><sup>(pixels) | mAP<sup>box<br>50-95 | mAP<sup>mask<br>50-95 | Speed<br><sup>CPU ONNX<br>(ms) | Speed<br><sup>A100 TensorRT<br>(ms) | params<br><sup>(M) | FLOPs<br><sup>(B) |
|----------------------------------------------------------------------------------------------|-----------------------|----------------------|-----------------------|--------------------------------|-------------------------------------|--------------------|-------------------|
| [YOLOv8n-seg](https://github.com/ultralytics/assets/releases/download/v8.2.0/yolov8n-seg.pt) | 640                   | 36.7                 | 30.5                  | 96.1                           | 1.21                                | 3.4                | 12.6              |
| [YOLOv8s-seg](https://github.com/ultralytics/assets/releases/download/v8.2.0/yolov8s-seg.pt) | 640                   | 44.6                 | 36.8                  | 155.7                          | 1.47                                | 11.8               | 42.6              |
| [YOLOv8m-seg](https://github.com/ultralytics/assets/releases/download/v8.2.0/yolov8m-seg.pt) | 640                   | 49.9                 | 40.8                  | 317.0                          | 2.18                                | 27.3               | 110.2             |
| [YOLOv8l-seg](https://github.com/ultralytics/assets/releases/download/v8.2.0/yolov8l-seg.pt) | 640                   | 52.3                 | 42.6                  | 572.4                          | 2.79                                | 46.0               | 220.5             |
| [YOLOv8x-seg](https://github.com/ultralytics/assets/releases/download/v8.2.0/yolov8x-seg.pt) | 640                   | 53.4                 | 43.4                  | 712.1                          | 4.02                                | 71.8               | 344.1             |

### How is the COCO-Seg dataset structured and what subsets does it contain?

The COCO-Seg dataset is partitioned into three subsets for specific training and evaluation needs:

1. **Train2017**: Contains 118K images used primarily for training instance segmentation models.
2. **Val2017**: Comprises 5K images utilized for validation during the training process.
3. **Test2017**: Encompasses 20K images reserved for testing and benchmarking trained models. Note that ground truth annotations for this subset are not publicly available, and performance results are submitted to the [COCO evaluation server](https://codalab.lisn.upsaclay.fr/competitions/7383) for assessment.
=======
---
comments: true
description: Explore the COCO-Seg dataset, an extension of COCO, with detailed segmentation annotations. Learn how to train YOLO models with COCO-Seg.
keywords: COCO-Seg, dataset, YOLO models, instance segmentation, object detection, COCO dataset, YOLOv8, computer vision, Ultralytics, machine learning
---

# COCO-Seg Dataset

The [COCO-Seg](https://cocodataset.org/#home) dataset, an extension of the COCO (Common Objects in Context) dataset, is specially designed to aid research in object instance segmentation. It uses the same images as COCO but introduces more detailed segmentation annotations. This dataset is a crucial resource for researchers and developers working on instance segmentation tasks, especially for training YOLO models.

## COCO-Seg Pretrained Models

| Model                                                                                        | size<br><sup>(pixels) | mAP<sup>box<br>50-95 | mAP<sup>mask<br>50-95 | Speed<br><sup>CPU ONNX<br>(ms) | Speed<br><sup>A100 TensorRT<br>(ms) | params<br><sup>(M) | FLOPs<br><sup>(B) |
|----------------------------------------------------------------------------------------------|-----------------------|----------------------|-----------------------|--------------------------------|-------------------------------------|--------------------|-------------------|
| [YOLOv8n-seg](https://github.com/ultralytics/assets/releases/download/v8.2.0/yolov8n-seg.pt) | 640                   | 36.7                 | 30.5                  | 96.1                           | 1.21                                | 3.4                | 12.6              |
| [YOLOv8s-seg](https://github.com/ultralytics/assets/releases/download/v8.2.0/yolov8s-seg.pt) | 640                   | 44.6                 | 36.8                  | 155.7                          | 1.47                                | 11.8               | 42.6              |
| [YOLOv8m-seg](https://github.com/ultralytics/assets/releases/download/v8.2.0/yolov8m-seg.pt) | 640                   | 49.9                 | 40.8                  | 317.0                          | 2.18                                | 27.3               | 110.2             |
| [YOLOv8l-seg](https://github.com/ultralytics/assets/releases/download/v8.2.0/yolov8l-seg.pt) | 640                   | 52.3                 | 42.6                  | 572.4                          | 2.79                                | 46.0               | 220.5             |
| [YOLOv8x-seg](https://github.com/ultralytics/assets/releases/download/v8.2.0/yolov8x-seg.pt) | 640                   | 53.4                 | 43.4                  | 712.1                          | 4.02                                | 71.8               | 344.1             |

## Key Features

- COCO-Seg retains the original 330K images from COCO.
- The dataset consists of the same 80 object categories found in the original COCO dataset.
- Annotations now include more detailed instance segmentation masks for each object in the images.
- COCO-Seg provides standardized evaluation metrics like mean Average Precision (mAP) for object detection, and mean Average Recall (mAR) for instance segmentation tasks, enabling effective comparison of model performance.

## Dataset Structure

The COCO-Seg dataset is partitioned into three subsets:

1. **Train2017**: This subset contains 118K images for training instance segmentation models.
2. **Val2017**: This subset includes 5K images used for validation purposes during model training.
3. **Test2017**: This subset encompasses 20K images used for testing and benchmarking the trained models. Ground truth annotations for this subset are not publicly available, and the results are submitted to the [COCO evaluation server](https://codalab.lisn.upsaclay.fr/competitions/7383) for performance evaluation.

## Applications

COCO-Seg is widely used for training and evaluating deep learning models in instance segmentation, such as the YOLO models. The large number of annotated images, the diversity of object categories, and the standardized evaluation metrics make it an indispensable resource for computer vision researchers and practitioners.

## Dataset YAML

A YAML (Yet Another Markup Language) file is used to define the dataset configuration. It contains information about the dataset's paths, classes, and other relevant information. In the case of the COCO-Seg dataset, the `coco.yaml` file is maintained at [https://github.com/ultralytics/ultralytics/blob/main/ultralytics/cfg/datasets/coco.yaml](https://github.com/ultralytics/ultralytics/blob/main/ultralytics/cfg/datasets/coco.yaml).

!!! Example "ultralytics/cfg/datasets/coco.yaml"

    ```yaml
    --8<-- "ultralytics/cfg/datasets/coco.yaml"
    ```

## Usage

To train a YOLOv8n-seg model on the COCO-Seg dataset for 100 epochs with an image size of 640, you can use the following code snippets. For a comprehensive list of available arguments, refer to the model [Training](../../modes/train.md) page.

!!! Example "Train Example"

    === "Python"

        ```python
        from ultralytics import YOLO

        # Load a model
        model = YOLO("yolov8n-seg.pt")  # load a pretrained model (recommended for training)

        # Train the model
        results = model.train(data="coco-seg.yaml", epochs=100, imgsz=640)
        ```

    === "CLI"

        ```bash
        # Start training from a pretrained *.pt model
        yolo segment train data=coco-seg.yaml model=yolov8n-seg.pt epochs=100 imgsz=640
        ```

## Sample Images and Annotations

COCO-Seg, like its predecessor COCO, contains a diverse set of images with various object categories and complex scenes. However, COCO-Seg introduces more detailed instance segmentation masks for each object in the images. Here are some examples of images from the dataset, along with their corresponding instance segmentation masks:

![Dataset sample image](https://user-images.githubusercontent.com/26833433/239690696-93fa8765-47a2-4b34-a6e5-516d0d1c725b.jpg)

- **Mosaiced Image**: This image demonstrates a training batch composed of mosaiced dataset images. Mosaicing is a technique used during training that combines multiple images into a single image to increase the variety of objects and scenes within each training batch. This aids the model's ability to generalize to different object sizes, aspect ratios, and contexts.

The example showcases the variety and complexity of the images in the COCO-Seg dataset and the benefits of using mosaicing during the training process.

## Citations and Acknowledgments

If you use the COCO-Seg dataset in your research or development work, please cite the original COCO paper and acknowledge the extension to COCO-Seg:

!!! Quote ""

    === "BibTeX"

        ```bibtex
        @misc{lin2015microsoft,
              title={Microsoft COCO: Common Objects in Context},
              author={Tsung-Yi Lin and Michael Maire and Serge Belongie and Lubomir Bourdev and Ross Girshick and James Hays and Pietro Perona and Deva Ramanan and C. Lawrence Zitnick and Piotr Dollár},
              year={2015},
              eprint={1405.0312},
              archivePrefix={arXiv},
              primaryClass={cs.CV}
        }
        ```

We extend our thanks to the COCO Consortium for creating and maintaining this invaluable resource for the computer vision community. For more information about the COCO dataset and its creators, visit the [COCO dataset website](https://cocodataset.org/#home).

## FAQ

### What is the COCO-Seg dataset and how does it differ from the original COCO dataset?

The [COCO-Seg](https://cocodataset.org/#home) dataset is an extension of the original COCO (Common Objects in Context) dataset, specifically designed for instance segmentation tasks. While it uses the same images as the COCO dataset, COCO-Seg includes more detailed segmentation annotations, making it a powerful resource for researchers and developers focusing on object instance segmentation.

### How can I train a YOLOv8 model using the COCO-Seg dataset?

To train a YOLOv8n-seg model on the COCO-Seg dataset for 100 epochs with an image size of 640, you can use the following code snippets. For a detailed list of available arguments, refer to the model [Training](../../modes/train.md) page.

!!! Example "Train Example"

    === "Python"
    
        ```python
        from ultralytics import YOLO

        # Load a model
        model = YOLO("yolov8n-seg.pt")  # load a pretrained model (recommended for training)

        # Train the model
        results = model.train(data="coco-seg.yaml", epochs=100, imgsz=640)
        ```

    === "CLI"
    
        ```bash
        # Start training from a pretrained *.pt model
        yolo segment train data=coco-seg.yaml model=yolov8n-seg.pt epochs=100 imgsz=640
        ```

### What are the key features of the COCO-Seg dataset?

The COCO-Seg dataset includes several key features:

- Retains the original 330K images from the COCO dataset.
- Annotates the same 80 object categories found in the original COCO.
- Provides more detailed instance segmentation masks for each object.
- Uses standardized evaluation metrics such as mean Average Precision (mAP) for object detection and mean Average Recall (mAR) for instance segmentation tasks.

### What pretrained models are available for COCO-Seg, and what are their performance metrics?

The COCO-Seg dataset supports multiple pretrained YOLOv8 segmentation models with varying performance metrics. Here's a summary of the available models and their key metrics:

| Model                                                                                        | size<br><sup>(pixels) | mAP<sup>box<br>50-95 | mAP<sup>mask<br>50-95 | Speed<br><sup>CPU ONNX<br>(ms) | Speed<br><sup>A100 TensorRT<br>(ms) | params<br><sup>(M) | FLOPs<br><sup>(B) |
|----------------------------------------------------------------------------------------------|-----------------------|----------------------|-----------------------|--------------------------------|-------------------------------------|--------------------|-------------------|
| [YOLOv8n-seg](https://github.com/ultralytics/assets/releases/download/v8.2.0/yolov8n-seg.pt) | 640                   | 36.7                 | 30.5                  | 96.1                           | 1.21                                | 3.4                | 12.6              |
| [YOLOv8s-seg](https://github.com/ultralytics/assets/releases/download/v8.2.0/yolov8s-seg.pt) | 640                   | 44.6                 | 36.8                  | 155.7                          | 1.47                                | 11.8               | 42.6              |
| [YOLOv8m-seg](https://github.com/ultralytics/assets/releases/download/v8.2.0/yolov8m-seg.pt) | 640                   | 49.9                 | 40.8                  | 317.0                          | 2.18                                | 27.3               | 110.2             |
| [YOLOv8l-seg](https://github.com/ultralytics/assets/releases/download/v8.2.0/yolov8l-seg.pt) | 640                   | 52.3                 | 42.6                  | 572.4                          | 2.79                                | 46.0               | 220.5             |
| [YOLOv8x-seg](https://github.com/ultralytics/assets/releases/download/v8.2.0/yolov8x-seg.pt) | 640                   | 53.4                 | 43.4                  | 712.1                          | 4.02                                | 71.8               | 344.1             |

### How is the COCO-Seg dataset structured and what subsets does it contain?

The COCO-Seg dataset is partitioned into three subsets for specific training and evaluation needs:

1. **Train2017**: Contains 118K images used primarily for training instance segmentation models.
2. **Val2017**: Comprises 5K images utilized for validation during the training process.
3. **Test2017**: Encompasses 20K images reserved for testing and benchmarking trained models. Note that ground truth annotations for this subset are not publicly available, and performance results are submitted to the [COCO evaluation server](https://codalab.lisn.upsaclay.fr/competitions/7383) for assessment.
>>>>>>> 9f22f451
<|MERGE_RESOLUTION|>--- conflicted
+++ resolved
@@ -1,169 +1,3 @@
-<<<<<<< HEAD
----
-comments: true
-description: Explore the COCO-Seg dataset, an extension of COCO, with detailed segmentation annotations. Learn how to train YOLO models with COCO-Seg.
-keywords: COCO-Seg, dataset, YOLO models, instance segmentation, object detection, COCO dataset, YOLOv8, computer vision, Ultralytics, machine learning
----
-
-# COCO-Seg Dataset
-
-The [COCO-Seg](https://cocodataset.org/#home) dataset, an extension of the COCO (Common Objects in Context) dataset, is specially designed to aid research in object instance segmentation. It uses the same images as COCO but introduces more detailed segmentation annotations. This dataset is a crucial resource for researchers and developers working on instance segmentation tasks, especially for training YOLO models.
-
-## COCO-Seg Pretrained Models
-
-| Model                                                                                        | size<br><sup>(pixels) | mAP<sup>box<br>50-95 | mAP<sup>mask<br>50-95 | Speed<br><sup>CPU ONNX<br>(ms) | Speed<br><sup>A100 TensorRT<br>(ms) | params<br><sup>(M) | FLOPs<br><sup>(B) |
-|----------------------------------------------------------------------------------------------|-----------------------|----------------------|-----------------------|--------------------------------|-------------------------------------|--------------------|-------------------|
-| [YOLOv8n-seg](https://github.com/ultralytics/assets/releases/download/v8.2.0/yolov8n-seg.pt) | 640                   | 36.7                 | 30.5                  | 96.1                           | 1.21                                | 3.4                | 12.6              |
-| [YOLOv8s-seg](https://github.com/ultralytics/assets/releases/download/v8.2.0/yolov8s-seg.pt) | 640                   | 44.6                 | 36.8                  | 155.7                          | 1.47                                | 11.8               | 42.6              |
-| [YOLOv8m-seg](https://github.com/ultralytics/assets/releases/download/v8.2.0/yolov8m-seg.pt) | 640                   | 49.9                 | 40.8                  | 317.0                          | 2.18                                | 27.3               | 110.2             |
-| [YOLOv8l-seg](https://github.com/ultralytics/assets/releases/download/v8.2.0/yolov8l-seg.pt) | 640                   | 52.3                 | 42.6                  | 572.4                          | 2.79                                | 46.0               | 220.5             |
-| [YOLOv8x-seg](https://github.com/ultralytics/assets/releases/download/v8.2.0/yolov8x-seg.pt) | 640                   | 53.4                 | 43.4                  | 712.1                          | 4.02                                | 71.8               | 344.1             |
-
-## Key Features
-
-- COCO-Seg retains the original 330K images from COCO.
-- The dataset consists of the same 80 object categories found in the original COCO dataset.
-- Annotations now include more detailed instance segmentation masks for each object in the images.
-- COCO-Seg provides standardized evaluation metrics like mean Average Precision (mAP) for object detection, and mean Average Recall (mAR) for instance segmentation tasks, enabling effective comparison of model performance.
-
-## Dataset Structure
-
-The COCO-Seg dataset is partitioned into three subsets:
-
-1. **Train2017**: This subset contains 118K images for training instance segmentation models.
-2. **Val2017**: This subset includes 5K images used for validation purposes during model training.
-3. **Test2017**: This subset encompasses 20K images used for testing and benchmarking the trained models. Ground truth annotations for this subset are not publicly available, and the results are submitted to the [COCO evaluation server](https://codalab.lisn.upsaclay.fr/competitions/7383) for performance evaluation.
-
-## Applications
-
-COCO-Seg is widely used for training and evaluating deep learning models in instance segmentation, such as the YOLO models. The large number of annotated images, the diversity of object categories, and the standardized evaluation metrics make it an indispensable resource for computer vision researchers and practitioners.
-
-## Dataset YAML
-
-A YAML (Yet Another Markup Language) file is used to define the dataset configuration. It contains information about the dataset's paths, classes, and other relevant information. In the case of the COCO-Seg dataset, the `coco.yaml` file is maintained at [https://github.com/ultralytics/ultralytics/blob/main/ultralytics/cfg/datasets/coco.yaml](https://github.com/ultralytics/ultralytics/blob/main/ultralytics/cfg/datasets/coco.yaml).
-
-!!! Example "ultralytics/cfg/datasets/coco.yaml"
-
-    ```yaml
-    --8<-- "ultralytics/cfg/datasets/coco.yaml"
-    ```
-
-## Usage
-
-To train a YOLOv8n-seg model on the COCO-Seg dataset for 100 epochs with an image size of 640, you can use the following code snippets. For a comprehensive list of available arguments, refer to the model [Training](../../modes/train.md) page.
-
-!!! Example "Train Example"
-
-    === "Python"
-
-        ```python
-        from ultralytics import YOLO
-
-        # Load a model
-        model = YOLO("yolov8n-seg.pt")  # load a pretrained model (recommended for training)
-
-        # Train the model
-        results = model.train(data="coco-seg.yaml", epochs=100, imgsz=640)
-        ```
-
-    === "CLI"
-
-        ```bash
-        # Start training from a pretrained *.pt model
-        yolo detect train data=coco-seg.yaml model=yolov8n-seg.pt epochs=100 imgsz=640
-        ```
-
-## Sample Images and Annotations
-
-COCO-Seg, like its predecessor COCO, contains a diverse set of images with various object categories and complex scenes. However, COCO-Seg introduces more detailed instance segmentation masks for each object in the images. Here are some examples of images from the dataset, along with their corresponding instance segmentation masks:
-
-![Dataset sample image](https://user-images.githubusercontent.com/26833433/239690696-93fa8765-47a2-4b34-a6e5-516d0d1c725b.jpg)
-
-- **Mosaiced Image**: This image demonstrates a training batch composed of mosaiced dataset images. Mosaicing is a technique used during training that combines multiple images into a single image to increase the variety of objects and scenes within each training batch. This aids the model's ability to generalize to different object sizes, aspect ratios, and contexts.
-
-The example showcases the variety and complexity of the images in the COCO-Seg dataset and the benefits of using mosaicing during the training process.
-
-## Citations and Acknowledgments
-
-If you use the COCO-Seg dataset in your research or development work, please cite the original COCO paper and acknowledge the extension to COCO-Seg:
-
-!!! Quote ""
-
-    === "BibTeX"
-
-        ```bibtex
-        @misc{lin2015microsoft,
-              title={Microsoft COCO: Common Objects in Context},
-              author={Tsung-Yi Lin and Michael Maire and Serge Belongie and Lubomir Bourdev and Ross Girshick and James Hays and Pietro Perona and Deva Ramanan and C. Lawrence Zitnick and Piotr Dollár},
-              year={2015},
-              eprint={1405.0312},
-              archivePrefix={arXiv},
-              primaryClass={cs.CV}
-        }
-        ```
-
-We extend our thanks to the COCO Consortium for creating and maintaining this invaluable resource for the computer vision community. For more information about the COCO dataset and its creators, visit the [COCO dataset website](https://cocodataset.org/#home).
-
-## FAQ
-
-### What is the COCO-Seg dataset and how does it differ from the original COCO dataset?
-
-The [COCO-Seg](https://cocodataset.org/#home) dataset is an extension of the original COCO (Common Objects in Context) dataset, specifically designed for instance segmentation tasks. While it uses the same images as the COCO dataset, COCO-Seg includes more detailed segmentation annotations, making it a powerful resource for researchers and developers focusing on object instance segmentation.
-
-### How can I train a YOLOv8 model using the COCO-Seg dataset?
-
-To train a YOLOv8n-seg model on the COCO-Seg dataset for 100 epochs with an image size of 640, you can use the following code snippets. For a detailed list of available arguments, refer to the model [Training](../../modes/train.md) page.
-
-!!! Example "Train Example"
-
-    === "Python"
-    
-        ```python
-        from ultralytics import YOLO
-
-        # Load a model
-        model = YOLO("yolov8n-seg.pt")  # load a pretrained model (recommended for training)
-
-        # Train the model
-        results = model.train(data="coco-seg.yaml", epochs=100, imgsz=640)
-        ```
-
-    === "CLI"
-    
-        ```bash
-        # Start training from a pretrained *.pt model
-        yolo detect train data=coco-seg.yaml model=yolov8n.pt epochs=100 imgsz=640
-        ```
-
-### What are the key features of the COCO-Seg dataset?
-
-The COCO-Seg dataset includes several key features:
-
-- Retains the original 330K images from the COCO dataset.
-- Annotates the same 80 object categories found in the original COCO.
-- Provides more detailed instance segmentation masks for each object.
-- Uses standardized evaluation metrics such as mean Average Precision (mAP) for object detection and mean Average Recall (mAR) for instance segmentation tasks.
-
-### What pretrained models are available for COCO-Seg, and what are their performance metrics?
-
-The COCO-Seg dataset supports multiple pretrained YOLOv8 segmentation models with varying performance metrics. Here's a summary of the available models and their key metrics:
-
-| Model                                                                                        | size<br><sup>(pixels) | mAP<sup>box<br>50-95 | mAP<sup>mask<br>50-95 | Speed<br><sup>CPU ONNX<br>(ms) | Speed<br><sup>A100 TensorRT<br>(ms) | params<br><sup>(M) | FLOPs<br><sup>(B) |
-|----------------------------------------------------------------------------------------------|-----------------------|----------------------|-----------------------|--------------------------------|-------------------------------------|--------------------|-------------------|
-| [YOLOv8n-seg](https://github.com/ultralytics/assets/releases/download/v8.2.0/yolov8n-seg.pt) | 640                   | 36.7                 | 30.5                  | 96.1                           | 1.21                                | 3.4                | 12.6              |
-| [YOLOv8s-seg](https://github.com/ultralytics/assets/releases/download/v8.2.0/yolov8s-seg.pt) | 640                   | 44.6                 | 36.8                  | 155.7                          | 1.47                                | 11.8               | 42.6              |
-| [YOLOv8m-seg](https://github.com/ultralytics/assets/releases/download/v8.2.0/yolov8m-seg.pt) | 640                   | 49.9                 | 40.8                  | 317.0                          | 2.18                                | 27.3               | 110.2             |
-| [YOLOv8l-seg](https://github.com/ultralytics/assets/releases/download/v8.2.0/yolov8l-seg.pt) | 640                   | 52.3                 | 42.6                  | 572.4                          | 2.79                                | 46.0               | 220.5             |
-| [YOLOv8x-seg](https://github.com/ultralytics/assets/releases/download/v8.2.0/yolov8x-seg.pt) | 640                   | 53.4                 | 43.4                  | 712.1                          | 4.02                                | 71.8               | 344.1             |
-
-### How is the COCO-Seg dataset structured and what subsets does it contain?
-
-The COCO-Seg dataset is partitioned into three subsets for specific training and evaluation needs:
-
-1. **Train2017**: Contains 118K images used primarily for training instance segmentation models.
-2. **Val2017**: Comprises 5K images utilized for validation during the training process.
-3. **Test2017**: Encompasses 20K images reserved for testing and benchmarking trained models. Note that ground truth annotations for this subset are not publicly available, and performance results are submitted to the [COCO evaluation server](https://codalab.lisn.upsaclay.fr/competitions/7383) for assessment.
-=======
 ---
 comments: true
 description: Explore the COCO-Seg dataset, an extension of COCO, with detailed segmentation annotations. Learn how to train YOLO models with COCO-Seg.
@@ -327,5 +161,4 @@
 
 1. **Train2017**: Contains 118K images used primarily for training instance segmentation models.
 2. **Val2017**: Comprises 5K images utilized for validation during the training process.
-3. **Test2017**: Encompasses 20K images reserved for testing and benchmarking trained models. Note that ground truth annotations for this subset are not publicly available, and performance results are submitted to the [COCO evaluation server](https://codalab.lisn.upsaclay.fr/competitions/7383) for assessment.
->>>>>>> 9f22f451
+3. **Test2017**: Encompasses 20K images reserved for testing and benchmarking trained models. Note that ground truth annotations for this subset are not publicly available, and performance results are submitted to the [COCO evaluation server](https://codalab.lisn.upsaclay.fr/competitions/7383) for assessment.