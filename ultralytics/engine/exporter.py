--- conflicted
+++ resolved
@@ -4,7 +4,6 @@
 
 Format                  | `format=argument`         | Model
 ---                     | ---                       | ---
-<<<<<<< HEAD
 PyTorch                 | -                         | yolov8n.pt
 TorchScript             | `torchscript`             | yolov8n.torchscript
 ONNX                    | `onnx`                    | yolov8n.onnx
@@ -19,21 +18,6 @@
 PaddlePaddle            | `paddle`                  | yolov8n_paddle_model/
 MNN                     | `mnn`                     | yolov8n.mnn
 NCNN                    | `ncnn`                    | yolov8n_ncnn_model/
-=======
-PyTorch                 | -                         | yolo11n.pt
-TorchScript             | `torchscript`             | yolo11n.torchscript
-ONNX                    | `onnx`                    | yolo11n.onnx
-OpenVINO                | `openvino`                | yolo11n_openvino_model/
-TensorRT                | `engine`                  | yolo11n.engine
-CoreML                  | `coreml`                  | yolo11n.mlpackage
-TensorFlow SavedModel   | `saved_model`             | yolo11n_saved_model/
-TensorFlow GraphDef     | `pb`                      | yolo11n.pb
-TensorFlow Lite         | `tflite`                  | yolo11n.tflite
-TensorFlow Edge TPU     | `edgetpu`                 | yolo11n_edgetpu.tflite
-TensorFlow.js           | `tfjs`                    | yolo11n_web_model/
-PaddlePaddle            | `paddle`                  | yolo11n_paddle_model/
-NCNN                    | `ncnn`                    | yolo11n_ncnn_model/
->>>>>>> b89d6f40
 
 Requirements:
     $ pip install "ultralytics[export]"
@@ -47,7 +31,6 @@
     $ yolo mode=export model=yolo11n.pt format=onnx
 
 Inference:
-<<<<<<< HEAD
     $ yolo predict model=yolov8n.pt                 # PyTorch
                          yolov8n.torchscript        # TorchScript
                          yolov8n.onnx               # ONNX Runtime or OpenCV DNN with dnn=True
@@ -61,20 +44,6 @@
                          yolov8n_paddle_model       # PaddlePaddle
                          yolov8n.mnn                # MNN
                          yolov8n_ncnn_model         # NCNN
-=======
-    $ yolo predict model=yolo11n.pt                 # PyTorch
-                         yolo11n.torchscript        # TorchScript
-                         yolo11n.onnx               # ONNX Runtime or OpenCV DNN with dnn=True
-                         yolo11n_openvino_model     # OpenVINO
-                         yolo11n.engine             # TensorRT
-                         yolo11n.mlpackage          # CoreML (macOS-only)
-                         yolo11n_saved_model        # TensorFlow SavedModel
-                         yolo11n.pb                 # TensorFlow GraphDef
-                         yolo11n.tflite             # TensorFlow Lite
-                         yolo11n_edgetpu.tflite     # TensorFlow Edge TPU
-                         yolo11n_paddle_model       # PaddlePaddle
-                         yolo11n_ncnn_model         # NCNN
->>>>>>> b89d6f40
 
 TensorFlow.js:
     $ cd .. && git clone https://github.com/zldrobit/tfjs-yolov5-example.git && cd tfjs-yolov5-example
