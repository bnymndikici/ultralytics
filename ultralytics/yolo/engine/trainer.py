# Ultralytics YOLO 🚀, AGPL-3.0 license
"""
Train a model on a dataset

Usage:
    $ yolo mode=train model=yolov8n.pt data=coco128.yaml imgsz=640 epochs=100 batch=16
"""
import math
import os
import subprocess
import time
from copy import deepcopy
from datetime import datetime, timedelta
from pathlib import Path

import numpy as np
import torch
import torch.distributed as dist
import torch.nn as nn
from torch.cuda import amp
from torch.nn.parallel import DistributedDataParallel as DDP
from torch.optim import lr_scheduler
from tqdm import tqdm

from ultralytics.nn.tasks import attempt_load_one_weight, attempt_load_weights
from ultralytics.yolo.cfg import get_cfg
from ultralytics.yolo.data.utils import check_cls_dataset, check_det_dataset
from ultralytics.yolo.utils import (DEFAULT_CFG, LOGGER, RANK, SETTINGS, TQDM_BAR_FORMAT, __version__, callbacks,
                                    clean_url, colorstr, emojis, yaml_save)
from ultralytics.yolo.utils.autobatch import check_train_batch_size
from ultralytics.yolo.utils.checks import check_amp, check_file, check_imgsz, print_args
from ultralytics.yolo.utils.dist import ddp_cleanup, generate_ddp_command
from ultralytics.yolo.utils.files import get_latest_run, increment_path
from ultralytics.yolo.utils.torch_utils import (EarlyStopping, ModelEMA, de_parallel, init_seeds, one_cycle,
                                                select_device, strip_optimizer)


class BaseTrainer:
    """
    BaseTrainer

    A base class for creating trainers.

    Attributes:
        args (SimpleNamespace): Configuration for the trainer.
        check_resume (method): Method to check if training should be resumed from a saved checkpoint.
        validator (BaseValidator): Validator instance.
        model (nn.Module): Model instance.
        callbacks (defaultdict): Dictionary of callbacks.
        save_dir (Path): Directory to save results.
        wdir (Path): Directory to save weights.
        last (Path): Path to last checkpoint.
        best (Path): Path to best checkpoint.
        save_period (int): Save checkpoint every x epochs (disabled if < 1).
        batch_size (int): Batch size for training.
        epochs (int): Number of epochs to train for.
        start_epoch (int): Starting epoch for training.
        device (torch.device): Device to use for training.
        amp (bool): Flag to enable AMP (Automatic Mixed Precision).
        scaler (amp.GradScaler): Gradient scaler for AMP.
        data (str): Path to data.
        trainset (torch.utils.data.Dataset): Training dataset.
        testset (torch.utils.data.Dataset): Testing dataset.
        ema (nn.Module): EMA (Exponential Moving Average) of the model.
        lf (nn.Module): Loss function.
        scheduler (torch.optim.lr_scheduler._LRScheduler): Learning rate scheduler.
        best_fitness (float): The best fitness value achieved.
        fitness (float): Current fitness value.
        loss (float): Current loss value.
        tloss (float): Total loss value.
        loss_names (list): List of loss names.
        csv (Path): Path to results CSV file.
    """

    def __init__(self, cfg=DEFAULT_CFG, overrides=None, _callbacks=None):
        """
        Initializes the BaseTrainer class.

        Args:
            cfg (str, optional): Path to a configuration file. Defaults to DEFAULT_CFG.
            overrides (dict, optional): Configuration overrides. Defaults to None.
        """
        self.args = get_cfg(cfg, overrides)
        self.device = select_device(self.args.device, self.args.batch)
        self.check_resume()
        self.validator = None
        self.model = None
        self.metrics = None
        self.plots = {}
        init_seeds(self.args.seed + 1 + RANK, deterministic=self.args.deterministic)

        # Dirs
        project = self.args.project or Path(SETTINGS['runs_dir']) / self.args.task
        name = self.args.name or f'{self.args.mode}'
        if hasattr(self.args, 'save_dir'):
            self.save_dir = Path(self.args.save_dir)
        else:
            self.save_dir = Path(
                increment_path(Path(project) / name, exist_ok=self.args.exist_ok if RANK in (-1, 0) else True))
        self.wdir = self.save_dir / 'weights'  # weights dir
        if RANK in (-1, 0):
            self.wdir.mkdir(parents=True, exist_ok=True)  # make dir
            self.args.save_dir = str(self.save_dir)
            yaml_save(self.save_dir / 'args.yaml', vars(self.args))  # save run args
        self.last, self.best = self.wdir / 'last.pt', self.wdir / 'best.pt'  # checkpoint paths
        self.save_period = self.args.save_period

        self.batch_size = self.args.batch
        self.epochs = self.args.epochs
        self.start_epoch = 0
        if RANK == -1:
            print_args(vars(self.args))

        # Device
        if self.device.type == 'cpu':
            self.args.workers = 0  # faster CPU training as time dominated by inference, not dataloading

        # Model and Dataset
        self.model = self.args.model
        try:
            if self.args.task == 'classify':
                self.data = check_cls_dataset(self.args.data)
            elif self.args.data.endswith('.yaml') or self.args.task in ('detect', 'segment'):
                self.data = check_det_dataset(self.args.data)
                if 'yaml_file' in self.data:
                    self.args.data = self.data['yaml_file']  # for validating 'yolo train data=url.zip' usage
        except Exception as e:
            raise RuntimeError(emojis(f"Dataset '{clean_url(self.args.data)}' error ❌ {e}")) from e

        self.trainset, self.testset = self.get_dataset(self.data)
        self.ema = None

        # Optimization utils init
        self.lf = None
        self.scheduler = None

        # Epoch level metrics
        self.best_fitness = None
        self.fitness = None
        self.loss = None
        self.tloss = None
        self.loss_names = ['Loss']
        self.csv = self.save_dir / 'results.csv'
        self.plot_idx = [0, 1, 2]

        # Callbacks
        self.callbacks = _callbacks or callbacks.get_default_callbacks()
        if RANK in (-1, 0):
            callbacks.add_integration_callbacks(self)

    def add_callback(self, event: str, callback):
        """
        Appends the given callback.
        """
        self.callbacks[event].append(callback)

    def set_callback(self, event: str, callback):
        """
        Overrides the existing callbacks with the given callback.
        """
        self.callbacks[event] = [callback]

    def run_callbacks(self, event: str):
        """Run all existing callbacks associated with a particular event."""
        for callback in self.callbacks.get(event, []):
            callback(self)

    def train(self):
        """Allow device='', device=None on Multi-GPU systems to default to device=0."""
        if isinstance(self.args.device, int) or self.args.device:  # i.e. device=0 or device=[0,1,2,3]
            world_size = torch.cuda.device_count()
        elif torch.cuda.is_available():  # i.e. device=None or device=''
            world_size = 1  # default to device 0
        else:  # i.e. device='cpu' or 'mps'
            world_size = 0

        # Run subprocess if DDP training, else train normally
        if world_size > 1 and 'LOCAL_RANK' not in os.environ:
            # Argument checks
            if self.args.rect:
                LOGGER.warning("WARNING ⚠️ 'rect=True' is incompatible with Multi-GPU training, setting rect=False")
                self.args.rect = False
            # Command
            cmd, file = generate_ddp_command(world_size, self)
            try:
                LOGGER.info(f'DDP command: {cmd}')
                subprocess.run(cmd, check=True)
            except Exception as e:
                raise e
            finally:
                ddp_cleanup(self, str(file))
        else:
            self._do_train(world_size)

    def _setup_ddp(self, world_size):
        """Initializes and sets the DistributedDataParallel parameters for training."""
        torch.cuda.set_device(RANK)
        self.device = torch.device('cuda', RANK)
        LOGGER.info(f'DDP info: RANK {RANK}, WORLD_SIZE {world_size}, DEVICE {self.device}')
        os.environ['NCCL_BLOCKING_WAIT'] = '1'  # set to enforce timeout
        dist.init_process_group('nccl' if dist.is_nccl_available() else 'gloo',
                                timeout=timedelta(seconds=3600),
                                rank=RANK,
                                world_size=world_size)

    def _setup_train(self, world_size):
        """
        Builds dataloaders and optimizer on correct rank process.
        """
        # Model
        self.run_callbacks('on_pretrain_routine_start')
        ckpt = self.setup_model()
        self.model = self.model.to(self.device)
        self.set_model_attributes()
        # Check AMP
        self.amp = torch.tensor(self.args.amp).to(self.device)  # True or False
        if self.amp and RANK in (-1, 0):  # Single-GPU and DDP
            callbacks_backup = callbacks.default_callbacks.copy()  # backup callbacks as check_amp() resets them
            self.amp = torch.tensor(check_amp(self.model), device=self.device)
            callbacks.default_callbacks = callbacks_backup  # restore callbacks
        if RANK > -1:  # DDP
            dist.broadcast(self.amp, src=0)  # broadcast the tensor from rank 0 to all other ranks (returns None)
        self.amp = bool(self.amp)  # as boolean
        self.scaler = amp.GradScaler(enabled=self.amp)
        if world_size > 1:
            self.model = DDP(self.model, device_ids=[RANK])
        # Check imgsz
        gs = max(int(self.model.stride.max() if hasattr(self.model, 'stride') else 32), 32)  # grid size (max stride)
        self.args.imgsz = check_imgsz(self.args.imgsz, stride=gs, floor=gs, max_dim=1)
        # Batch size
        if self.batch_size == -1:
            if RANK == -1:  # single-GPU only, estimate best batch size
                self.batch_size = check_train_batch_size(self.model, self.args.imgsz, self.amp)
            else:
                SyntaxError('batch=-1 to use AutoBatch is only available in Single-GPU training. '
                            'Please pass a valid batch size value for Multi-GPU DDP training, i.e. batch=16')

        # Dataloaders
        batch_size = self.batch_size // max(world_size, 1)
        self.train_loader = self.get_dataloader(self.trainset, batch_size=batch_size, rank=RANK, mode='train')
        if RANK in (-1, 0):
            self.test_loader = self.get_dataloader(self.testset, batch_size=batch_size * 2, rank=-1, mode='val')
            self.validator = self.get_validator()
            metric_keys = self.validator.metrics.keys + self.label_loss_items(prefix='val')
            self.metrics = dict(zip(metric_keys, [0] * len(metric_keys)))  # TODO: init metrics for plot_results()?
            self.ema = ModelEMA(self.model)
            if self.args.plots and not self.args.v5loader:
                self.plot_training_labels()

        # Optimizer
        self.accumulate = max(round(self.args.nbs / self.batch_size), 1)  # accumulate loss before optimizing
        weight_decay = self.args.weight_decay * self.batch_size * self.accumulate / self.args.nbs  # scale weight_decay
        iterations = math.ceil(len(self.train_loader.dataset) / self.batch_size) * self.epochs
        self.optimizer = self.build_optimizer(model=self.model,
                                              name=self.args.optimizer,
                                              lr=self.args.lr0,
                                              momentum=self.args.momentum,
                                              decay=weight_decay,
                                              iterations=iterations)
        # Scheduler
        if self.args.cos_lr:
            self.lf = one_cycle(1, self.args.lrf, self.epochs)  # cosine 1->hyp['lrf']
        else:
            self.lf = lambda x: (1 - x / self.epochs) * (1.0 - self.args.lrf) + self.args.lrf  # linear
        self.scheduler = lr_scheduler.LambdaLR(self.optimizer, lr_lambda=self.lf)
        self.stopper, self.stop = EarlyStopping(patience=self.args.patience), False
        self.resume_training(ckpt)
        self.scheduler.last_epoch = self.start_epoch - 1  # do not move
        self.run_callbacks('on_pretrain_routine_end')

    def _do_train(self, world_size=1):
        """Train completed, evaluate and plot if specified by arguments."""
        if world_size > 1:
            self._setup_ddp(world_size)

        self._setup_train(world_size)

        self.epoch_time = None
        self.epoch_time_start = time.time()
        self.train_time_start = time.time()
        nb = len(self.train_loader)  # number of batches
        nw = max(round(self.args.warmup_epochs * nb), 100)  # number of warmup iterations
        last_opt_step = -1
        self.run_callbacks('on_train_start')
        LOGGER.info(f'Image sizes {self.args.imgsz} train, {self.args.imgsz} val\n'
                    f'Using {self.train_loader.num_workers * (world_size or 1)} dataloader workers\n'
                    f"Logging results to {colorstr('bold', self.save_dir)}\n"
                    f'Starting training for {self.epochs} epochs...')
        if self.args.close_mosaic:
            base_idx = (self.epochs - self.args.close_mosaic) * nb
            self.plot_idx.extend([base_idx, base_idx + 1, base_idx + 2])
        epoch = self.epochs  # predefine for resume fully trained model edge cases
        for epoch in range(self.start_epoch, self.epochs):
            self.epoch = epoch
            self.run_callbacks('on_train_epoch_start')
            self.model.train()
            if RANK != -1:
                self.train_loader.sampler.set_epoch(epoch)
            pbar = enumerate(self.train_loader)
            # Update dataloader attributes (optional)
            if epoch == (self.epochs - self.args.close_mosaic):
                LOGGER.info('Closing dataloader mosaic')
                if hasattr(self.train_loader.dataset, 'mosaic'):
                    self.train_loader.dataset.mosaic = False
                if hasattr(self.train_loader.dataset, 'close_mosaic'):
                    self.train_loader.dataset.close_mosaic(hyp=self.args)
                self.train_loader.reset()

            if RANK in (-1, 0):
                LOGGER.info(self.progress_string())
                pbar = tqdm(enumerate(self.train_loader), total=nb, bar_format=TQDM_BAR_FORMAT)
            self.tloss = None
            self.optimizer.zero_grad()
            for i, batch in pbar:
                self.run_callbacks('on_train_batch_start')
                # Warmup
                ni = i + nb * epoch
                if ni <= nw:
                    xi = [0, nw]  # x interp
                    self.accumulate = max(1, np.interp(ni, xi, [1, self.args.nbs / self.batch_size]).round())
                    for j, x in enumerate(self.optimizer.param_groups):
                        # Bias lr falls from 0.1 to lr0, all other lrs rise from 0.0 to lr0
                        x['lr'] = np.interp(
                            ni, xi, [self.args.warmup_bias_lr if j == 0 else 0.0, x['initial_lr'] * self.lf(epoch)])
                        if 'momentum' in x:
                            x['momentum'] = np.interp(ni, xi, [self.args.warmup_momentum, self.args.momentum])

                # Forward
                with torch.cuda.amp.autocast(self.amp):
                    batch = self.preprocess_batch(batch)
                    self.loss, self.loss_items = self.model(batch)
                    if RANK != -1:
                        self.loss *= world_size
                    self.tloss = (self.tloss * i + self.loss_items) / (i + 1) if self.tloss is not None \
                        else self.loss_items

                # Backward
                self.scaler.scale(self.loss).backward()

                # Optimize - https://pytorch.org/docs/master/notes/amp_examples.html
                if ni - last_opt_step >= self.accumulate:
                    self.optimizer_step()
                    last_opt_step = ni

                # Log
                mem = f'{torch.cuda.memory_reserved() / 1E9 if torch.cuda.is_available() else 0:.3g}G'  # (GB)
                loss_len = self.tloss.shape[0] if len(self.tloss.size()) else 1
                losses = self.tloss if loss_len > 1 else torch.unsqueeze(self.tloss, 0)
                if RANK in (-1, 0):
                    pbar.set_description(
                        ('%11s' * 2 + '%11.4g' * (2 + loss_len)) %
                        (f'{epoch + 1}/{self.epochs}', mem, *losses, batch['cls'].shape[0], batch['img'].shape[-1]))
                    self.run_callbacks('on_batch_end')
                    if self.args.plots and ni in self.plot_idx:
                        self.plot_training_samples(batch, ni)

                self.run_callbacks('on_train_batch_end')

            self.lr = {f'lr/pg{ir}': x['lr'] for ir, x in enumerate(self.optimizer.param_groups)}  # for loggers

            self.scheduler.step()
            self.run_callbacks('on_train_epoch_end')

            if RANK in (-1, 0):

                # Validation
                self.ema.update_attr(self.model, include=['yaml', 'nc', 'args', 'names', 'stride', 'class_weights'])
                final_epoch = (epoch + 1 == self.epochs) or self.stopper.possible_stop

                if self.args.val or final_epoch:
                    self.metrics, self.fitness = self.validate()
                self.save_metrics(metrics={**self.label_loss_items(self.tloss), **self.metrics, **self.lr})
                self.stop = self.stopper(epoch + 1, self.fitness)

                # Save model
                if self.args.save or (epoch + 1 == self.epochs):
                    self.save_model()
                    self.run_callbacks('on_model_save')

            tnow = time.time()
            self.epoch_time = tnow - self.epoch_time_start
            self.epoch_time_start = tnow
            self.run_callbacks('on_fit_epoch_end')
            torch.cuda.empty_cache()  # clears GPU vRAM at end of epoch, can help with out of memory errors

            # Early Stopping
            if RANK != -1:  # if DDP training
                broadcast_list = [self.stop if RANK == 0 else None]
                dist.broadcast_object_list(broadcast_list, 0)  # broadcast 'stop' to all ranks
                if RANK != 0:
                    self.stop = broadcast_list[0]
            if self.stop:
                break  # must break all DDP ranks

        if RANK in (-1, 0):
            # Do final val with best.pt
            LOGGER.info(f'\n{epoch - self.start_epoch + 1} epochs completed in '
                        f'{(time.time() - self.train_time_start) / 3600:.3f} hours.')
            self.final_eval()
            if self.args.plots:
                self.plot_metrics()
            self.run_callbacks('on_train_end')
        torch.cuda.empty_cache()
        self.run_callbacks('teardown')

    def save_model(self):
        """Save model checkpoints based on various conditions."""
        ckpt = {
            'epoch': self.epoch,
            'best_fitness': self.best_fitness,
            'model': deepcopy(de_parallel(self.model)).half(),
            'ema': deepcopy(self.ema.ema).half(),
            'updates': self.ema.updates,
            'optimizer': self.optimizer.state_dict(),
            'train_args': vars(self.args),  # save as dict
            'date': datetime.now().isoformat(),
            'version': __version__}

        # Use dill (if exists) to serialize the lambda functions where pickle does not do this
        try:
            import dill as pickle
        except ImportError:
            import pickle

        # Save last, best and delete
        torch.save(ckpt, self.last, pickle_module=pickle)
        if self.best_fitness == self.fitness:
            torch.save(ckpt, self.best, pickle_module=pickle)
        if (self.epoch > 0) and (self.save_period > 0) and (self.epoch % self.save_period == 0):
            torch.save(ckpt, self.wdir / f'epoch{self.epoch}.pt', pickle_module=pickle)
        del ckpt

    @staticmethod
    def get_dataset(data):
        """
        Get train, val path from data dict if it exists. Returns None if data format is not recognized.
        """
        return data['train'], data.get('val') or data.get('test')

    def setup_model(self):
        """
        load/create/download model for any task.
        """
        if isinstance(self.model, torch.nn.Module):  # if model is loaded beforehand. No setup needed
            return

        model, weights = self.model, None
        ckpt = None
        if str(model).endswith('.pt'):
            weights, ckpt = attempt_load_one_weight(model)
            cfg = ckpt['model'].yaml
        else:
            cfg = model
        self.model = self.get_model(cfg=cfg, weights=weights, verbose=RANK == -1)  # calls Model(cfg, weights)
        return ckpt

    def optimizer_step(self):
        """Perform a single step of the training optimizer with gradient clipping and EMA update."""
        self.scaler.unscale_(self.optimizer)  # unscale gradients
        torch.nn.utils.clip_grad_norm_(self.model.parameters(), max_norm=10.0)  # clip gradients
        self.scaler.step(self.optimizer)
        self.scaler.update()
        self.optimizer.zero_grad()
        if self.ema:
            self.ema.update(self.model)

    def preprocess_batch(self, batch):
        """
        Allows custom preprocessing model inputs and ground truths depending on task type.
        """
        return batch

    def validate(self):
        """
        Runs validation on test set using self.validator. The returned dict is expected to contain "fitness" key.
        """
        metrics = self.validator(self)
        fitness = metrics.pop('fitness', -self.loss.detach().cpu().numpy())  # use loss as fitness measure if not found
        if not self.best_fitness or self.best_fitness < fitness:
            self.best_fitness = fitness
        return metrics, fitness

    def get_model(self, cfg=None, weights=None, verbose=True):
        """Get model and raise NotImplementedError for loading cfg files."""
        raise NotImplementedError("This task trainer doesn't support loading cfg files")

    def get_validator(self):
        """Returns a NotImplementedError when the get_validator function is called."""
        raise NotImplementedError('get_validator function not implemented in trainer')

    def get_dataloader(self, dataset_path, batch_size=16, rank=0, mode='train'):
        """
        Returns dataloader derived from torch.data.Dataloader.
        """
        raise NotImplementedError('get_dataloader function not implemented in trainer')

    def build_dataset(self, img_path, mode='train', batch=None):
        """Build dataset"""
        raise NotImplementedError('build_dataset function not implemented in trainer')

    def label_loss_items(self, loss_items=None, prefix='train'):
        """
        Returns a loss dict with labelled training loss items tensor
        """
        # Not needed for classification but necessary for segmentation & detection
        return {'loss': loss_items} if loss_items is not None else ['loss']

    def set_model_attributes(self):
        """
        To set or update model parameters before training.
        """
        self.model.names = self.data['names']

    def build_targets(self, preds, targets):
        """Builds target tensors for training YOLO model."""
        pass

    def progress_string(self):
        """Returns a string describing training progress."""
        return ''

    # TODO: may need to put these following functions into callback
    def plot_training_samples(self, batch, ni):
        """Plots training samples during YOLOv5 training."""
        pass

    def plot_training_labels(self):
        """Plots training labels for YOLO model."""
        pass

    def save_metrics(self, metrics):
        """Saves training metrics to a CSV file."""
        keys, vals = list(metrics.keys()), list(metrics.values())
        n = len(metrics) + 1  # number of cols
        s = '' if self.csv.exists() else (('%23s,' * n % tuple(['epoch'] + keys)).rstrip(',') + '\n')  # header
        with open(self.csv, 'a') as f:
            f.write(s + ('%23.5g,' * n % tuple([self.epoch] + vals)).rstrip(',') + '\n')

    def plot_metrics(self):
        """Plot and display metrics visually."""
        pass

    def on_plot(self, name, data=None):
        """Registers plots (e.g. to be consumed in callbacks)"""
        self.plots[name] = {'data': data, 'timestamp': time.time()}

    def final_eval(self):
        """Performs final evaluation and validation for object detection YOLO model."""
        for f in self.last, self.best:
            if f.exists():
                strip_optimizer(f)  # strip optimizers
                if f is self.best:
                    LOGGER.info(f'\nValidating {f}...')
                    self.metrics = self.validator(model=f)
                    self.metrics.pop('fitness', None)
                    self.run_callbacks('on_fit_epoch_end')

    def check_resume(self):
        """Check if resume checkpoint exists and update arguments accordingly."""
        resume = self.args.resume
        if resume:
            try:
                exists = isinstance(resume, (str, Path)) and Path(resume).exists()
                last = Path(check_file(resume) if exists else get_latest_run())

                # Check that resume data YAML exists, otherwise strip to force re-download of dataset
                ckpt_args = attempt_load_weights(last).args
                if not Path(ckpt_args['data']).exists():
                    ckpt_args['data'] = self.args.data

                self.args = get_cfg(ckpt_args)
                self.args.model, resume = str(last), True  # reinstate
            except Exception as e:
                raise FileNotFoundError('Resume checkpoint not found. Please pass a valid checkpoint to resume from, '
                                        "i.e. 'yolo train resume model=path/to/last.pt'") from e
        self.resume = resume

    def resume_training(self, ckpt):
        """Resume YOLO training from given epoch and best fitness."""
        if ckpt is None:
            return
        best_fitness = 0.0
        start_epoch = ckpt['epoch'] + 1
        if ckpt['optimizer'] is not None:
            self.optimizer.load_state_dict(ckpt['optimizer'])  # optimizer
            best_fitness = ckpt['best_fitness']
        if self.ema and ckpt.get('ema'):
            self.ema.ema.load_state_dict(ckpt['ema'].float().state_dict())  # EMA
            self.ema.updates = ckpt['updates']
        if self.resume:
            assert start_epoch > 0, \
                f'{self.args.model} training to {self.epochs} epochs is finished, nothing to resume.\n' \
                f"Start a new training without resuming, i.e. 'yolo train model={self.args.model}'"
            LOGGER.info(
                f'Resuming training from {self.args.model} from epoch {start_epoch + 1} to {self.epochs} total epochs')
        if self.epochs < start_epoch:
            LOGGER.info(
                f"{self.model} has been trained for {ckpt['epoch']} epochs. Fine-tuning for {self.epochs} more epochs.")
            self.epochs += ckpt['epoch']  # finetune additional epochs
        self.best_fitness = best_fitness
        self.start_epoch = start_epoch
        if start_epoch > (self.epochs - self.args.close_mosaic):
            LOGGER.info('Closing dataloader mosaic')
            if hasattr(self.train_loader.dataset, 'mosaic'):
                self.train_loader.dataset.mosaic = False
            if hasattr(self.train_loader.dataset, 'close_mosaic'):
                self.train_loader.dataset.close_mosaic(hyp=self.args)

    @staticmethod
    def build_optimizer(model, name='auto', lr=0.001, momentum=0.9, decay=1e-5, iterations=1e5):
        """
        Constructs an optimizer for the given model, based on the specified optimizer name, learning rate,
        momentum, weight decay, and number of iterations.

        Args:
            model (torch.nn.Module): The model for which to build an optimizer.
            name (str, optional): The name of the optimizer to use. If 'auto', the optimizer is selected
                based on the number of iterations. Default: 'auto'.
            lr (float, optional): The learning rate for the optimizer. Default: 0.001.
            momentum (float, optional): The momentum factor for the optimizer. Default: 0.9.
            decay (float, optional): The weight decay for the optimizer. Default: 1e-5.
            iterations (float, optional): The number of iterations, which determines the optimizer if
                name is 'auto'. Default: 1e5.

        Returns:
            (torch.optim.Optimizer): The constructed optimizer.
        """

        g = [], [], []  # optimizer parameter groups
        bn = tuple(v for k, v in nn.__dict__.items() if 'Norm' in k)  # normalization layers, i.e. BatchNorm2d()
        if name == 'auto':
            name, lr = ('SGD', 0.01) if iterations > 6000 else ('NAdam', 0.002)

        for module_name, module in model.named_modules():
            for param_name, param in module.named_parameters(recurse=False):
                fullname = f'{module_name}.{param_name}' if module_name else param_name
                if 'bias' in fullname:  # bias (no decay)
                    g[2].append(param)
                elif isinstance(module, bn):  # weight (no decay)
                    g[1].append(param)
                else:  # weight (with decay)
                    g[0].append(param)

        if name == 'Adam':
            optimizer = torch.optim.Adam(g[2], lr=lr, betas=(momentum, 0.999))  # adjust beta1 to momentum
        elif name == 'AdamW':
            optimizer = torch.optim.AdamW(g[2], lr=lr, betas=(momentum, 0.999), weight_decay=0.0)
        elif name == 'NAdam':
            optimizer = torch.optim.NAdam(g[2], lr=lr, betas=(momentum, 0.999))
        elif name == 'RAdam':
            optimizer = torch.optim.RAdam(g[2], lr=lr, betas=(momentum, 0.999))
        elif name == 'RMSProp':
            optimizer = torch.optim.RMSprop(g[2], lr=lr, momentum=momentum)
        elif name == 'SGD':
            optimizer = torch.optim.SGD(g[2], lr=lr, momentum=momentum, nesterov=True)
        else:
            raise NotImplementedError(
                f"Optimizer '{name}' not found in list of available optimizers "
<<<<<<< HEAD
                f"[Adam, AdamW, NAdam, RAdam, RMSProp, SGD, auto]."
                "To request support for addition optimizers please visit https://github.com/ultralytics/ultralytics.")
=======
                f'[Adam, AdamW, NAdam, RAdam, RMSProp, SGD].'
                'To request support for addition optimizers please visit https://github.com/ultralytics/ultralytics.')
>>>>>>> 053d6cc7

        optimizer.add_param_group({'params': g[0], 'weight_decay': decay})  # add g0 with weight_decay
        optimizer.add_param_group({'params': g[1], 'weight_decay': 0.0})  # add g1 (BatchNorm2d weights)
        LOGGER.info(f"{colorstr('optimizer:')} {type(optimizer).__name__}(lr={lr}) with parameter groups "
                    f'{len(g[1])} weight(decay=0.0), {len(g[0])} weight(decay={decay}), {len(g[2])} bias')
        return optimizer<|MERGE_RESOLUTION|>--- conflicted
+++ resolved
@@ -656,13 +656,8 @@
         else:
             raise NotImplementedError(
                 f"Optimizer '{name}' not found in list of available optimizers "
-<<<<<<< HEAD
-                f"[Adam, AdamW, NAdam, RAdam, RMSProp, SGD, auto]."
-                "To request support for addition optimizers please visit https://github.com/ultralytics/ultralytics.")
-=======
-                f'[Adam, AdamW, NAdam, RAdam, RMSProp, SGD].'
+                f'[Adam, AdamW, NAdam, RAdam, RMSProp, SGD, auto].'
                 'To request support for addition optimizers please visit https://github.com/ultralytics/ultralytics.')
->>>>>>> 053d6cc7
 
         optimizer.add_param_group({'params': g[0], 'weight_decay': decay})  # add g0 with weight_decay
         optimizer.add_param_group({'params': g[1], 'weight_decay': 0.0})  # add g1 (BatchNorm2d weights)
