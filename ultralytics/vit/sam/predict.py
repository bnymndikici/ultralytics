# Ultralytics YOLO 🚀, AGPL-3.0 license

import numpy as np
import torch
import torch.nn.functional as F

from ultralytics.yolo.data.augment import LetterBox
from ultralytics.yolo.engine.predictor import BasePredictor
from ultralytics.yolo.engine.results import Results
from ultralytics.yolo.utils import DEFAULT_CFG, ops
from ultralytics.yolo.utils.torch_utils import select_device
<<<<<<< HEAD
=======
from ultralytics.yolo.utils import ops, DEFAULT_CFG
from .amg import generate_crop_boxes, build_all_layer_point_grids, batch_iterator
>>>>>>> 992253f3


class Predictor(BasePredictor):

    def __init__(self, cfg=DEFAULT_CFG, overrides=None, _callbacks=None):
        super().__init__(cfg, overrides, _callbacks)
        # Args for set_image
        self.im = None
        self.features = None
        # Args for segment everything
        self.crop_n_layers = 0
        self.crop_overlap_ratio = 512 / 1500
        self.crop_n_points_downscale_factor = 1
        self.point_grids = None
        self.points_per_side = 32
        self.points_per_batch = 64
        self.pred_iou_thresh = 0.88

    def preprocess(self, im):
        """Prepares input image before inference.

        Args:
            im (torch.Tensor | List(np.ndarray)): BCHW for tensor, [(HWC) x B] for list.
        """
        if self.im is not None:
            return self.im
        not_tensor = not isinstance(im, torch.Tensor)
        if not_tensor:
            im = np.stack(self.pre_transform(im))
            im = im[..., ::-1].transpose((0, 3, 1, 2))  # BGR to RGB, BHWC to BCHW, (n, 3, h, w)
            im = np.ascontiguousarray(im)  # contiguous
            im = torch.from_numpy(im)

        img = im.to(self.device)
        img = img.half() if self.model.fp16 else img.float()  # uint8 to fp16/32
        if not_tensor:
            img = (img - self.mean) / self.std
        return img

    def pre_preprocess(self, im):
        """Pre-transform input image before inference.

        Args:
            im (List(np.ndarray)): (N, 3, h, w) for tensor, [(h, w, 3) x N] for list.

        Return: A list of transformed imgs.
        """
        assert len(im) == 1, 'SAM model has not supported batch inference yet!'
        return [LetterBox(self.imgsz, auto=False)(image=x) for x in im]

<<<<<<< HEAD
    def inference(self,
                  im,
                  boxes=None,
                  points=None,
                  labels=None,
                  masks=None,
                  multimask_output=True,
                  return_logits=False):
=======
    def inference(self, im, boxes=None, points=None, labels=None, masks=None, multimask_output=False):
>>>>>>> 992253f3
        """
        Predict masks for the given input prompts, using the currently set image.

        Args:
            im (torch.Tensor): The preprocessed image, (N, C, H, W).
            boxes (np.ndarray | List, None): (N, 4), in XYXY format.
            points (np.ndarray | List, None): (N, 2), Each point is in (X,Y) in pixels.
            labels (np.ndarray | List, None): (N, ), labels for the point prompts.
                1 indicates a foreground point and 0 indicates a background point.
            masks (np.ndarray, None): A low resolution mask input to the model, typically
                coming from a previous prediction iteration. Has form (N, H, W), where
                for SAM, H=W=256.
            multimask_output (bool): If true, the model will return three masks.
                For ambiguous input prompts (such as a single click), this will often
                produce better masks than a single prediction. If only a single
                mask is needed, the model's predicted quality score can be used
                to select the best mask. For non-ambiguous prompts, such as multiple
                input prompts, multimask_output=False can give better results.

        Returns:
            (np.ndarray): The output masks in CxHxW format, where C is the
                number of masks, and (H, W) is the original image size.
            (np.ndarray): An array of length C containing the model's
                predictions for the quality of each mask.
            (np.ndarray): An array of shape CxHxW, where C is the number
                of masks and H=W=256. These low resolution logits can be passed to
                a subsequent iteration as mask input.
        """
        pred_masks, pred_ious = self.prompt_inference(im, boxes, points, labels, masks, multimask_output)
        return pred_masks, pred_ious

    def prompt_inference(self, im, boxes=None, points=None, labels=None, masks=None, multimask_output=False):
        """
        Predict masks for the given input prompts, using the currently set image.

        Args:
            im (torch.Tensor): The preprocessed image, (N, C, H, W).
            boxes (np.ndarray | List, None): (N, 4), in XYXY format.
            points (np.ndarray | List, None): (N, 2), Each point is in (X,Y) in pixels.
            labels (np.ndarray | List, None): (N, ), labels for the point prompts.
                1 indicates a foreground point and 0 indicates a background point.
            masks (np.ndarray, None): A low resolution mask input to the model, typically
                coming from a previous prediction iteration. Has form (N, H, W), where
                for SAM, H=W=256.
            multimask_output (bool): If true, the model will return three masks.
                For ambiguous input prompts (such as a single click), this will often
                produce better masks than a single prediction. If only a single
                mask is needed, the model's predicted quality score can be used
                to select the best mask. For non-ambiguous prompts, such as multiple
                input prompts, multimask_output=False can give better results.

        Returns:
            (np.ndarray): The output masks in CxHxW format, where C is the
                number of masks, and (H, W) is the original image size.
            (np.ndarray): An array of length C containing the model's
                predictions for the quality of each mask.
            (np.ndarray): An array of shape CxHxW, where C is the number
                of masks and H=W=256. These low resolution logits can be passed to
                a subsequent iteration as mask input.
        """
        features = self.model.image_encoder(im) if self.features is None else self.features

        src_shape, dst_shape = self.batch[1][0].shape[:2], im.shape[2:]
        # Transform input prompts
        if points is not None:
            assert (labels is not None), '`labels` must be supplied if points is supplied.'
            points = torch.as_tensor(points, dtype=torch.float32, device=self.device)
            # Assuming labels are all positive if users don't pass labels.
            if labels is None:
                labels = np.ones(points.shape[0])
            labels = torch.as_tensor(labels, dtype=torch.int32, device=self.device)
            points = ops.scale_coords(src_shape, points, dst_shape)
            # (N, 2) --> (1, N, 2), (N, ) --> (1, N)
            points, labels = points[None, :, :], labels[None, :]
        if boxes is not None:
            boxes = torch.as_tensor(boxes, dtype=torch.float32, device=self.device)
            boxes = ops.scale_boxes(src_shape, boxes, dst_shape)
        if masks is not None:
            masks = torch.as_tensor(masks, dtype=torch.float32, device=self.device)
            masks = masks[:, None, :, :]

        points = (points, labels) if points is not None else None
        # Embed prompts
        sparse_embeddings, dense_embeddings = self.model.prompt_encoder(
            points=points,
            boxes=boxes,
            masks=masks,
        )

        # Predict masks
        pred_masks, pred_ious = self.model.mask_decoder(
            image_embeddings=features,
            image_pe=self.model.prompt_encoder.get_dense_pe(),
            sparse_prompt_embeddings=sparse_embeddings,
            dense_prompt_embeddings=dense_embeddings,
            multimask_output=multimask_output,
        )

        return pred_masks, pred_ious

<<<<<<< HEAD
=======
    # TODO: This function is WIP.
    def generate(self, im):
        """Segment the whole image.

        Args:
            im(torch.Tensor): The preprocessed image, (N, C, H, W).
        """
        ih, iw = im.shape
        crop_boxes, layer_idxs = generate_crop_boxes((ih, iw), self.crop_n_layers, self.crop_overlap_ratio)
        self.point_grids = build_all_layer_point_grids(
            self.points_per_side,
            self.crop_n_layers,
            self.crop_n_points_downscale_factor,
        )
        for crop_box, layer_idx in zip(crop_boxes, layer_idxs):
            x1, y1, x2, y2 = crop_box
            w, h = x2 - x1, y2 - y1
            points_scale = np.array([[w, h]])   # w, h
            # Crop image and interpolate to input size
            crop_im = F.interpolate(im[..., y1:y2, x1:x2], (ih, iw), mode='bilinear', align_corners=False)
            # (num_points, 2)
            points_for_image = self.point_grids[layer_idx] * points_scale
            for (points, ) in batch_iterator(self.points_per_batch, points_for_image):
                pred_masks, pred_ious = self.prompt_inference(crop_im, points=points)


>>>>>>> 992253f3
    def setup_model(self, model):
        """Set up YOLO model with specified thresholds and device."""
        device = select_device(self.args.device)
        model.eval()
        # self.model = SamAutomaticMaskGenerator(model.to(device),
        #                                        pred_iou_thresh=self.args.conf,
        #                                        box_nms_thresh=self.args.iou)
        self.model = model.to(device)
        self.device = device
        self.mean = torch.tensor([123.675, 116.28, 103.53]).view(-1, 1, 1).to(device)
        self.std = torch.tensor([58.395, 57.12, 57.375]).view(-1, 1, 1).to(device)
        # TODO: Temporary settings for compatibility
        self.model.pt = False
        self.model.triton = False
        self.model.stride = 32
        self.model.fp16 = False
        self.done_warmup = True

    def postprocess(self, preds, img, orig_imgs):
        """Postprocesses inference output predictions to create detection masks for objects."""
        # (N, 1, H, W), (N, 1)
        pred_masks, pred_ious = preds
        names = dict(enumerate(list(range(len(pred_masks)))))
        results = []
        for i, masks in enumerate([pred_masks]):
            orig_img = orig_imgs[i] if isinstance(orig_imgs, list) else orig_imgs
            masks = ops.scale_masks(masks, orig_img.shape[:2]).flatten(0, 1)
            masks = masks > self.model.mask_threshold  # to bool
            path = self.batch[0]
            img_path = path[i] if isinstance(path, list) else path
            results.append(Results(orig_img=orig_img, path=img_path, names=names, masks=masks))
        return results

    def set_image(self, image):
        """Set image in advance.
        Args:

            im (torch.Tensor | np.ndarray): BCHW for tensor, HWC for ndarray.
        """
        im = self.preprocess(image)
        self.features = self.model.image_encoder(im)
        self.im = im

    def reset_image(self):
        self.im = None
        self.features = None<|MERGE_RESOLUTION|>--- conflicted
+++ resolved
@@ -9,11 +9,8 @@
 from ultralytics.yolo.engine.results import Results
 from ultralytics.yolo.utils import DEFAULT_CFG, ops
 from ultralytics.yolo.utils.torch_utils import select_device
-<<<<<<< HEAD
-=======
 from ultralytics.yolo.utils import ops, DEFAULT_CFG
 from .amg import generate_crop_boxes, build_all_layer_point_grids, batch_iterator
->>>>>>> 992253f3
 
 
 class Predictor(BasePredictor):
@@ -64,18 +61,7 @@
         assert len(im) == 1, 'SAM model has not supported batch inference yet!'
         return [LetterBox(self.imgsz, auto=False)(image=x) for x in im]
 
-<<<<<<< HEAD
-    def inference(self,
-                  im,
-                  boxes=None,
-                  points=None,
-                  labels=None,
-                  masks=None,
-                  multimask_output=True,
-                  return_logits=False):
-=======
     def inference(self, im, boxes=None, points=None, labels=None, masks=None, multimask_output=False):
->>>>>>> 992253f3
         """
         Predict masks for the given input prompts, using the currently set image.
 
@@ -176,8 +162,6 @@
 
         return pred_masks, pred_ious
 
-<<<<<<< HEAD
-=======
     # TODO: This function is WIP.
     def generate(self, im):
         """Segment the whole image.
@@ -204,7 +188,6 @@
                 pred_masks, pred_ious = self.prompt_inference(crop_im, points=points)
 
 
->>>>>>> 992253f3
     def setup_model(self, model):
         """Set up YOLO model with specified thresholds and device."""
         device = select_device(self.args.device)
