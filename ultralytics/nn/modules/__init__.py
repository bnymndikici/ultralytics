# Ultralytics YOLO 🚀, AGPL-3.0 license
"""
Ultralytics modules.

Example:
    Visualize a module with Netron.
    ```python
    from ultralytics.nn.modules import *
    import torch
    import os

    x = torch.ones(1, 128, 40, 40)
    m = Conv(128, 128)
    f = f'{m._get_name()}.onnx'
    torch.onnx.export(m, x, f)
    os.system(f'onnxslim {f} {f} && open {f}')  # pip install onnxslim
    ```
"""

from .block import (
    C1,
    C2,
    C3,
    C3TR,
    CIB,
    DFL,
    PSA,
    SPP,
    SPPELAN,
    SPPF,
    ADown,
    Attention,
    BNContrastiveHead,
    Bottleneck,
    BottleneckCSP,
    C2f,
    C2fAttn,
    C2fCIB,
    C3Ghost,
    C3x,
    CBFuse,
    CBLinear,
    ContrastiveHead,
    GhostBottleneck,
    HGBlock,
    HGStem,
    ImagePoolingAttn,
    Proto,
    RepC3,
    RepNCSPELAN4,
    RepVGGDW,
    ResNetLayer,
<<<<<<< HEAD
    SCDown,
    Silence,
=======
>>>>>>> 605e7f4f
)
from .conv import (
    CBAM,
    ChannelAttention,
    Concat,
    Conv,
    Conv2,
    ConvTranspose,
    DWConv,
    DWConvTranspose2d,
    Focus,
    GhostConv,
    LightConv,
    RepConv,
    SpatialAttention,
)
from .head import OBB, Classify, Detect, Pose, RTDETRDecoder, Segment, WorldDetect, v10Detect
from .transformer import (
    AIFI,
    MLP,
    DeformableTransformerDecoder,
    DeformableTransformerDecoderLayer,
    LayerNorm2d,
    MLPBlock,
    MSDeformAttn,
    TransformerBlock,
    TransformerEncoderLayer,
    TransformerLayer,
)

__all__ = (
    "Conv",
    "Conv2",
    "LightConv",
    "RepConv",
    "DWConv",
    "DWConvTranspose2d",
    "ConvTranspose",
    "Focus",
    "GhostConv",
    "ChannelAttention",
    "SpatialAttention",
    "CBAM",
    "Concat",
    "TransformerLayer",
    "TransformerBlock",
    "MLPBlock",
    "LayerNorm2d",
    "DFL",
    "HGBlock",
    "HGStem",
    "SPP",
    "SPPF",
    "C1",
    "C2",
    "C3",
    "C2f",
    "C2fAttn",
    "C3x",
    "C3TR",
    "C3Ghost",
    "GhostBottleneck",
    "Bottleneck",
    "BottleneckCSP",
    "Proto",
    "Detect",
    "Segment",
    "Pose",
    "Classify",
    "TransformerEncoderLayer",
    "RepC3",
    "RTDETRDecoder",
    "AIFI",
    "DeformableTransformerDecoder",
    "DeformableTransformerDecoderLayer",
    "MSDeformAttn",
    "MLP",
    "ResNetLayer",
    "OBB",
    "WorldDetect",
    "ImagePoolingAttn",
    "ContrastiveHead",
    "BNContrastiveHead",
    "RepNCSPELAN4",
    "ADown",
    "SPPELAN",
    "CBFuse",
    "CBLinear",
<<<<<<< HEAD
    "Silence",
    "RepVGGDW",
    "CIB",
    "C2fCIB",
    "Attention",
    "PSA",
    "SCDown",
=======
>>>>>>> 605e7f4f
)<|MERGE_RESOLUTION|>--- conflicted
+++ resolved
@@ -50,11 +50,7 @@
     RepNCSPELAN4,
     RepVGGDW,
     ResNetLayer,
-<<<<<<< HEAD
     SCDown,
-    Silence,
-=======
->>>>>>> 605e7f4f
 )
 from .conv import (
     CBAM,
@@ -143,14 +139,10 @@
     "SPPELAN",
     "CBFuse",
     "CBLinear",
-<<<<<<< HEAD
-    "Silence",
     "RepVGGDW",
     "CIB",
     "C2fCIB",
     "Attention",
     "PSA",
     "SCDown",
-=======
->>>>>>> 605e7f4f
 )