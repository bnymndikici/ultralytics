# Ultralytics YOLO 🚀, AGPL-3.0 license

import itertools
from glob import glob
from math import ceil
from pathlib import Path

import cv2
import numpy as np
from PIL import Image
from tqdm import tqdm

from ultralytics.data.utils import exif_size, img2label_paths
from ultralytics.utils.checks import check_requirements

check_requirements("shapely")
from shapely.geometry import Polygon


def bbox_iof(polygon1, bbox2, eps=1e-6):
    """
    Calculate Intersection over Foreground (IoF) between polygons and bounding boxes.

    Args:
        polygon1 (np.ndarray): Polygon coordinates, shape (n, 8).
        bbox2 (np.ndarray): Bounding boxes, shape (n, 4).
        eps (float, optional): Small value to prevent division by zero. Defaults to 1e-6.

    Returns:
        (np.ndarray): IoF scores, shape (n, 1) or (n, m) if bbox2 is (m, 4).

    Note:
        Polygon format: [x1, y1, x2, y2, x3, y3, x4, y4].
        Bounding box format: [x_min, y_min, x_max, y_max].
    """
    polygon1 = polygon1.reshape(-1, 4, 2)
    lt_point = np.min(polygon1, axis=-2)  # left-top
    rb_point = np.max(polygon1, axis=-2)  # right-bottom
    bbox1 = np.concatenate([lt_point, rb_point], axis=-1)

    lt = np.maximum(bbox1[:, None, :2], bbox2[..., :2])
    rb = np.minimum(bbox1[:, None, 2:], bbox2[..., 2:])
    wh = np.clip(rb - lt, 0, np.inf)
    h_overlaps = wh[..., 0] * wh[..., 1]

    left, top, right, bottom = (bbox2[..., i] for i in range(4))
    polygon2 = np.stack([left, top, right, top, right, bottom, left, bottom], axis=-1).reshape(-1, 4, 2)

    sg_polys1 = [Polygon(p) for p in polygon1]
    sg_polys2 = [Polygon(p) for p in polygon2]
    overlaps = np.zeros(h_overlaps.shape)
    for p in zip(*np.nonzero(h_overlaps)):
        overlaps[p] = sg_polys1[p[0]].intersection(sg_polys2[p[-1]]).area
    unions = np.array([p.area for p in sg_polys1], dtype=np.float32)
    unions = unions[..., None]

    unions = np.clip(unions, eps, np.inf)
    outputs = overlaps / unions
    if outputs.ndim == 1:
        outputs = outputs[..., None]
    return outputs


def load_yolo_dota(data_root, split="train"):
    """
    Load DOTA dataset.

    Args:
        data_root (str): Data root.
        split (str): The split data set, could be train or val.

    Notes:
        The directory structure assumed for the DOTA dataset:
            - data_root
                - images
                    - train
                    - val
                - labels
                    - train
                    - val
    """
    assert split in {"train", "val"}, f"Split must be 'train' or 'val', not {split}."
    im_dir = Path(data_root) / "images" / split
    assert im_dir.exists(), f"Can't find {im_dir}, please check your data root."
    im_files = glob(str(Path(data_root) / "images" / split / "*"))
    lb_files = img2label_paths(im_files)
    annos = []
    for im_file, lb_file in zip(im_files, lb_files):
        w, h = exif_size(Image.open(im_file))
        with open(lb_file) as f:
            lb = [x.split() for x in f.read().strip().splitlines() if len(x)]
            lb = np.array(lb, dtype=np.float32)
        annos.append(dict(ori_size=(h, w), label=lb, filepath=im_file))
    return annos


def get_windows(im_size, crop_sizes=(1024,), gaps=(200,), im_rate_thr=0.6, eps=0.01):
    """
    Get the coordinates of windows.

    Args:
        im_size (tuple): Original image size, (h, w).
        crop_sizes (List(int)): Crop size of windows.
        gaps (List(int)): Gap between crops.
        im_rate_thr (float): Threshold of windows areas divided by image ares.
        eps (float): Epsilon value for math operations.
    """
    h, w = im_size
    windows = []
    for crop_size, gap in zip(crop_sizes, gaps):
        assert crop_size > gap, f"invalid crop_size gap pair [{crop_size} {gap}]"
        step = crop_size - gap

        xn = 1 if w <= crop_size else ceil((w - crop_size) / step + 1)
        xs = [step * i for i in range(xn)]
        if len(xs) > 1 and xs[-1] + crop_size > w:
            xs[-1] = w - crop_size

        yn = 1 if h <= crop_size else ceil((h - crop_size) / step + 1)
        ys = [step * i for i in range(yn)]
        if len(ys) > 1 and ys[-1] + crop_size > h:
            ys[-1] = h - crop_size

        start = np.array(list(itertools.product(xs, ys)), dtype=np.int64)
        stop = start + crop_size
        windows.append(np.concatenate([start, stop], axis=1))
    windows = np.concatenate(windows, axis=0)

    im_in_wins = windows.copy()
    im_in_wins[:, 0::2] = np.clip(im_in_wins[:, 0::2], 0, w)
    im_in_wins[:, 1::2] = np.clip(im_in_wins[:, 1::2], 0, h)
    im_areas = (im_in_wins[:, 2] - im_in_wins[:, 0]) * (im_in_wins[:, 3] - im_in_wins[:, 1])
    win_areas = (windows[:, 2] - windows[:, 0]) * (windows[:, 3] - windows[:, 1])
    im_rates = im_areas / win_areas
    if not (im_rates > im_rate_thr).any():
        max_rate = im_rates.max()
        im_rates[abs(im_rates - max_rate) < eps] = 1
    return windows[im_rates > im_rate_thr]


def get_window_obj(anno, windows, iof_thr=0.7):
    """Get objects for each window."""
    h, w = anno["ori_size"]
    label = anno["label"]
    if len(label):
        label[:, 1::2] *= w
        label[:, 2::2] *= h
        iofs = bbox_iof(label[:, 1:], windows)
        # Unnormalized and misaligned coordinates
        return [(label[iofs[:, i] >= iof_thr]) for i in range(len(windows))]  # window_anns
    else:
        return [np.zeros((0, 9), dtype=np.float32) for _ in range(len(windows))]  # window_anns


def crop_and_save(anno, windows, window_objs, im_dir, lb_dir, allow_background_images=True):
    """
    Crop images and save new labels.

    Args:
        anno (dict): Annotation dict, including `filepath`, `label`, `ori_size` as its keys.
        windows (list): A list of windows coordinates.
        window_objs (list): A list of labels inside each window.
        im_dir (str): The output directory path of images.
        lb_dir (str): The output directory path of labels.
        allow_background_images (bool): Whether to include background images without labels.

    Notes:
        The directory structure assumed for the DOTA dataset:
            - data_root
                - images
                    - train
                    - val
                - labels
                    - train
                    - val
    """
    im = cv2.imread(anno["filepath"])
    name = Path(anno["filepath"]).stem
    for i, window in enumerate(windows):
        x_start, y_start, x_stop, y_stop = window.tolist()
        new_name = f"{name}__{x_stop - x_start}__{x_start}___{y_start}"
        patch_im = im[y_start:y_stop, x_start:x_stop]
        ph, pw = patch_im.shape[:2]

        label = window_objs[i]
<<<<<<< HEAD
        if len(label) == 0:
            continue
        label[:, 1::2] -= x_start
        label[:, 2::2] -= y_start
        label[:, 1::2] /= pw
        label[:, 2::2] /= ph

        with open(Path(lb_dir) / f"{new_name}.txt", "w") as f:
            for lb in label:
                formatted_coords = [f"{coord:.6g}" for coord in lb[1:]]
                f.write(f"{int(lb[0])} {' '.join(formatted_coords)}\n")
=======
        if len(label) or allow_background_images:
            cv2.imwrite(str(Path(im_dir) / f"{new_name}.jpg"), patch_im)
        if len(label):
            label[:, 1::2] -= x_start
            label[:, 2::2] -= y_start
            label[:, 1::2] /= pw
            label[:, 2::2] /= ph

            with open(Path(lb_dir) / f"{new_name}.txt", "w") as f:
                for lb in label:
                    formatted_coords = [f"{coord:.6g}" for coord in lb[1:]]
                    f.write(f"{int(lb[0])} {' '.join(formatted_coords)}\n")
>>>>>>> 225e6e2b


def split_images_and_labels(data_root, save_dir, split="train", crop_sizes=(1024,), gaps=(200,)):
    """
    Split both images and labels.

    Notes:
        The directory structure assumed for the DOTA dataset:
            - data_root
                - images
                    - split
                - labels
                    - split
        and the output directory structure is:
            - save_dir
                - images
                    - split
                - labels
                    - split
    """
    im_dir = Path(save_dir) / "images" / split
    im_dir.mkdir(parents=True, exist_ok=True)
    lb_dir = Path(save_dir) / "labels" / split
    lb_dir.mkdir(parents=True, exist_ok=True)

    annos = load_yolo_dota(data_root, split=split)
    for anno in tqdm(annos, total=len(annos), desc=split):
        windows = get_windows(anno["ori_size"], crop_sizes, gaps)
        window_objs = get_window_obj(anno, windows)
        crop_and_save(anno, windows, window_objs, str(im_dir), str(lb_dir))


def split_trainval(data_root, save_dir, crop_size=1024, gap=200, rates=(1.0,)):
    """
    Split train and val set of DOTA.

    Notes:
        The directory structure assumed for the DOTA dataset:
            - data_root
                - images
                    - train
                    - val
                - labels
                    - train
                    - val
        and the output directory structure is:
            - save_dir
                - images
                    - train
                    - val
                - labels
                    - train
                    - val
    """
    crop_sizes, gaps = [], []
    for r in rates:
        crop_sizes.append(int(crop_size / r))
        gaps.append(int(gap / r))
    for split in ["train", "val"]:
        split_images_and_labels(data_root, save_dir, split, crop_sizes, gaps)


def split_test(data_root, save_dir, crop_size=1024, gap=200, rates=(1.0,)):
    """
    Split test set of DOTA, labels are not included within this set.

    Notes:
        The directory structure assumed for the DOTA dataset:
            - data_root
                - images
                    - test
        and the output directory structure is:
            - save_dir
                - images
                    - test
    """
    crop_sizes, gaps = [], []
    for r in rates:
        crop_sizes.append(int(crop_size / r))
        gaps.append(int(gap / r))
    save_dir = Path(save_dir) / "images" / "test"
    save_dir.mkdir(parents=True, exist_ok=True)

    im_dir = Path(data_root) / "images" / "test"
    assert im_dir.exists(), f"Can't find {im_dir}, please check your data root."
    im_files = glob(str(im_dir / "*"))
    for im_file in tqdm(im_files, total=len(im_files), desc="test"):
        w, h = exif_size(Image.open(im_file))
        windows = get_windows((h, w), crop_sizes=crop_sizes, gaps=gaps)
        im = cv2.imread(im_file)
        name = Path(im_file).stem
        for window in windows:
            x_start, y_start, x_stop, y_stop = window.tolist()
            new_name = f"{name}__{x_stop - x_start}__{x_start}___{y_start}"
            patch_im = im[y_start:y_stop, x_start:x_stop]
            cv2.imwrite(str(save_dir / f"{new_name}.jpg"), patch_im)


if __name__ == "__main__":
    split_trainval(data_root="DOTAv2", save_dir="DOTAv2-split")
    split_test(data_root="DOTAv2", save_dir="DOTAv2-split")<|MERGE_RESOLUTION|>--- conflicted
+++ resolved
@@ -183,19 +183,6 @@
         ph, pw = patch_im.shape[:2]
 
         label = window_objs[i]
-<<<<<<< HEAD
-        if len(label) == 0:
-            continue
-        label[:, 1::2] -= x_start
-        label[:, 2::2] -= y_start
-        label[:, 1::2] /= pw
-        label[:, 2::2] /= ph
-
-        with open(Path(lb_dir) / f"{new_name}.txt", "w") as f:
-            for lb in label:
-                formatted_coords = [f"{coord:.6g}" for coord in lb[1:]]
-                f.write(f"{int(lb[0])} {' '.join(formatted_coords)}\n")
-=======
         if len(label) or allow_background_images:
             cv2.imwrite(str(Path(im_dir) / f"{new_name}.jpg"), patch_im)
         if len(label):
@@ -208,7 +195,6 @@
                 for lb in label:
                     formatted_coords = [f"{coord:.6g}" for coord in lb[1:]]
                     f.write(f"{int(lb[0])} {' '.join(formatted_coords)}\n")
->>>>>>> 225e6e2b
 
 
 def split_images_and_labels(data_root, save_dir, split="train", crop_sizes=(1024,), gaps=(200,)):
