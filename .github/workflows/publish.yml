--- conflicted
+++ resolved
@@ -1,4 +1,3 @@
-<<<<<<< HEAD
 # Ultralytics YOLO 🚀, AGPL-3.0 license
 # Publish pip package to PyPI https://pypi.org/project/ultralytics/ and Docs to https://docs.ultralytics.com
 
@@ -169,6 +168,7 @@
           PERSONAL_ACCESS_TOKEN: ${{ secrets.PERSONAL_ACCESS_TOKEN }}
           INDEXNOW_KEY: ${{ secrets.INDEXNOW_KEY_DOCS }}
         run: |
+          pip install black
           export JUPYTER_PLATFORM_DIRS=1
           python docs/build_docs.py
           git clone https://github.com/ultralytics/docs.git docs-repo
@@ -210,219 +210,4 @@
           payload: |
             {"text": "<!channel> GitHub Actions error for ${{ github.workflow }} ❌\n\n\n*Repository:* https://github.com/${{ github.repository }}\n*Action:* https://github.com/${{ github.repository }}/actions/runs/${{ github.run_id }}\n*Author:* ${{ github.actor }}\n*Event:* ${{ github.event_name }}\n*Job Status:* ${{ job.status }}\n*Pull Request:* <https://github.com/${{ github.repository }}/pull/${{ env.PR_NUMBER }}> ${{ env.PR_TITLE }}\n"}
         env:
-          SLACK_WEBHOOK_URL: ${{ secrets.SLACK_WEBHOOK_URL_YOLO }}
-=======
-# Ultralytics YOLO 🚀, AGPL-3.0 license
-# Publish pip package to PyPI https://pypi.org/project/ultralytics/ and Docs to https://docs.ultralytics.com
-
-name: Publish to PyPI and Deploy Docs
-
-on:
-  push:
-    branches: [main]
-  workflow_dispatch:
-    inputs:
-      pypi:
-        type: boolean
-        description: Publish to PyPI
-      docs:
-        type: boolean
-        description: Deploy Docs
-
-jobs:
-  publish:
-    if: github.repository == 'ultralytics/ultralytics' && github.actor == 'glenn-jocher'
-    name: Publish
-    runs-on: macos-14
-    steps:
-      - name: Checkout code
-        uses: actions/checkout@v4
-        with:
-          fetch-depth: "0" # pulls all commits (needed correct last updated dates in Docs)
-      - name: Git config
-        run: |
-          git config --global user.name "UltralyticsAssistant"
-          git config --global user.email "web@ultralytics.com"
-      - name: Set up Python environment
-        uses: actions/setup-python@v5
-        with:
-          python-version: "3.11"
-          cache: "pip" # caching pip dependencies
-      - name: Install dependencies
-        run: |
-          python -m pip install --upgrade pip wheel build twine
-          pip install -e ".[dev]" openai --extra-index-url https://download.pytorch.org/whl/cpu
-      - name: Check PyPI version
-        shell: python
-        run: |
-          import os
-          import ultralytics
-          from ultralytics.utils.checks import check_latest_pypi_version
-          latest_pypi_version = check_latest_pypi_version()
-          v_local = tuple(map(int, ultralytics.__version__.split('.')))
-          v_pypi = tuple(map(int, latest_pypi_version.split('.')))
-          print(f'Local version is {v_local}')
-          print(f'PyPI version is {v_pypi}')
-          d = [a - b for a, b in zip(v_local, v_pypi)]  # diff
-          increment_patch = (d[0] == d[1] == 0) and (0 < d[2] < 3)  # publish if patch version increments by 1 or 2
-          increment_minor = (d[0] == 0) and (d[1] == 1) and v_local[2] == 0  # publish if minor version increments
-          increment = increment_patch or increment_minor
-          os.system(f'echo "increment={increment}" >> $GITHUB_OUTPUT')
-          os.system(f'echo "version={ultralytics.__version__}" >> $GITHUB_OUTPUT')
-          os.system(f'echo "previous_version={latest_pypi_version}" >> $GITHUB_OUTPUT')
-          if increment:
-              print('Local version is higher than PyPI version. Publishing new version to PyPI ✅.')
-        id: check_pypi
-      - name: Publish new tag
-        if: (github.event_name == 'push' || github.event.inputs.pypi == 'true')  && steps.check_pypi.outputs.increment == 'True'
-        run: |
-          git tag -a "v${{ steps.check_pypi.outputs.version }}" -m "$(git log -1 --pretty=%B)" || true  # i.e. "v0.1.2 commit message"
-          git push origin "v${{ steps.check_pypi.outputs.version }}" || true
-      - name: Publish new release
-        if: (github.event_name == 'push' || github.event.inputs.pypi == 'true')  && steps.check_pypi.outputs.increment == 'True'
-        env:
-          OPENAI_AZURE_API_KEY: ${{ secrets.OPENAI_AZURE_API_KEY }}
-          OPENAI_AZURE_ENDPOINT: ${{ secrets.OPENAI_AZURE_ENDPOINT }}
-          OPENAI_AZURE_API_VERSION: ${{ secrets.OPENAI_AZURE_API_VERSION }}
-          GITHUB_TOKEN: ${{ secrets.GITHUB_TOKEN }}
-          CURRENT_TAG: ${{ steps.check_pypi.outputs.version }}
-          PREVIOUS_TAG: ${{ steps.check_pypi.outputs.previous_version }}
-        shell: python
-        run: |
-          import openai
-          import os
-          import requests
-          import json
-          import subprocess
-
-          # Retrieve environment variables
-          OPENAI_AZURE_API_KEY = os.getenv('OPENAI_AZURE_API_KEY')
-          OPENAI_AZURE_ENDPOINT = os.getenv('OPENAI_AZURE_ENDPOINT')
-          OPENAI_AZURE_API_VERSION = os.getenv('OPENAI_AZURE_API_VERSION')
-          GITHUB_TOKEN = os.getenv('GITHUB_TOKEN')
-          CURRENT_TAG = os.getenv('CURRENT_TAG')
-          PREVIOUS_TAG = os.getenv('PREVIOUS_TAG')
-
-          # Check for required environment variables
-          if not all([OPENAI_AZURE_API_KEY, OPENAI_AZURE_ENDPOINT, OPENAI_AZURE_API_VERSION, GITHUB_TOKEN, CURRENT_TAG, PREVIOUS_TAG]):
-              print(OPENAI_AZURE_API_KEY)
-              print(OPENAI_AZURE_ENDPOINT)
-              print(OPENAI_AZURE_API_VERSION)
-              print(GITHUB_TOKEN)
-              print(CURRENT_TAG)
-              print(PREVIOUS_TAG)
-              raise ValueError("One or more required environment variables are missing.")
-
-          latest_tag = f"v{CURRENT_TAG}"
-          previous_tag = f"v{PREVIOUS_TAG}"
-          repo = 'ultralytics/ultralytics'
-          headers = {"Authorization": f"token {GITHUB_TOKEN}", "Accept": "application/vnd.github.v3.diff"}
-
-          # Get the diff between the tags
-          url = f"https://api.github.com/repos/{repo}/compare/{previous_tag}...{latest_tag}"
-          response = requests.get(url, headers=headers)
-          diff = response.text if response.status_code == 200 else f"Failed to get diff: {response.content}"
-
-          # Set up client
-          client = openai.AzureOpenAI(
-              api_key=OPENAI_AZURE_API_KEY,
-              api_version=OPENAI_AZURE_API_VERSION,
-              azure_endpoint=OPENAI_AZURE_ENDPOINT
-          )
-
-          messages = [
-              {
-                  "role": "system",
-                  "content": "You are an Ultralytics AI assistant skilled in software development and technical communication. Your task is to summarize GitHub releases from Ultralytics in a way that is detailed, accurate, and understandable to both expert developers and non-expert users. Focus on highlighting the key changes and their impact in simple and intuitive terms."
-              },
-              {
-                  "role": "user",
-                  "content": f"Summarize the updates made in the [Ultralytics](https://ultralytics.com) '{latest_tag}' tag, focusing on major changes, their purpose, and potential impact. Keep the summary clear and suitable for a broad audience. Add emojis to enliven the summary. Reply directly with a summary along these example guidelines, though feel free to adjust as appropriate:\n\n"
-                             f"## 🌟 Summary (single-line synopsis)\n"
-                             f"## 📊 Key Changes (bullet points highlighting any major changes)\n"
-                             f"## 🎯 Purpose & Impact (bullet points explaining any benefits and potential impact to users)\n"
-                             f"\n\nHere's the release diff:\n\n{diff[:300000]}",
-              }
-          ]
-
-          completion = client.chat.completions.create(model="gpt-4o-2024-05-13", messages=messages)
-          summary = completion.choices[0].message.content.strip()
-
-          # Get the latest commit message
-          commit_message = subprocess.run(['git', 'log', '-1', '--pretty=%B'], check=True, text=True, capture_output=True).stdout.split("\n")[0].strip()
-
-          # Prepare release data
-          release = {
-              'tag_name': latest_tag,
-              'name': f"{latest_tag} - {commit_message}",
-              'body': summary,
-              'draft': False,
-              'prerelease': False
-          }
-
-          # Create the release on GitHub
-          release_url = f"https://api.github.com/repos/{repo}/releases"
-          release_response = requests.post(release_url, headers=headers, data=json.dumps(release))
-          if release_response.status_code == 201:
-              print(f'Successfully created release {latest_tag}')
-          else:
-              print(f'Failed to create release {latest_tag}: {release_response.content}')
-      - name: Publish to PyPI
-        continue-on-error: true
-        if: (github.event_name == 'push' || github.event.inputs.pypi == 'true')  && steps.check_pypi.outputs.increment == 'True'
-        env:
-          PYPI_TOKEN: ${{ secrets.PYPI_TOKEN }}
-        run: |
-          python -m build
-          python -m twine upload dist/* -u __token__ -p $PYPI_TOKEN
-      - name: Deploy Docs
-        continue-on-error: true
-        if: (github.event_name == 'push' || github.event.inputs.docs == 'true') && github.repository == 'ultralytics/ultralytics' && github.actor == 'glenn-jocher'
-        env:
-          PERSONAL_ACCESS_TOKEN: ${{ secrets.PERSONAL_ACCESS_TOKEN }}
-          INDEXNOW_KEY: ${{ secrets.INDEXNOW_KEY_DOCS }}
-        run: |
-          pip install black
-          export JUPYTER_PLATFORM_DIRS=1
-          python docs/build_docs.py
-          git clone https://github.com/ultralytics/docs.git docs-repo
-          cd docs-repo
-          git checkout gh-pages || git checkout -b gh-pages
-          rm -rf *
-          cp -R ../site/* .
-          echo "$INDEXNOW_KEY" > "$INDEXNOW_KEY.txt"
-          git add .
-          LATEST_HASH=$(git rev-parse --short=7 HEAD)
-          git commit -m "Update Docs for 'ultralytics ${{ steps.check_pypi.outputs.version }} - $LATEST_HASH'"
-          git push https://$PERSONAL_ACCESS_TOKEN@github.com/ultralytics/docs.git gh-pages
-      - name: Extract PR Details
-        run: |
-          if [ "${{ github.event_name }}" = "pull_request" ]; then
-            PR_JSON=$(curl -s -H "Authorization: token ${{ secrets.GITHUB_TOKEN }}" https://api.github.com/repos/${{ github.repository }}/pulls/${{ github.event.pull_request.number }})
-            PR_NUMBER=${{ github.event.pull_request.number }}
-            PR_TITLE=$(echo $PR_JSON | jq -r '.title')
-          else
-            COMMIT_SHA=${{ github.event.after }}
-            PR_JSON=$(curl -s -H "Authorization: token ${{ secrets.GITHUB_TOKEN }}" "https://api.github.com/search/issues?q=repo:${{ github.repository }}+is:pr+is:merged+sha:$COMMIT_SHA")
-            PR_NUMBER=$(echo $PR_JSON | jq -r '.items[0].number')
-            PR_TITLE=$(echo $PR_JSON | jq -r '.items[0].title')
-          fi
-          echo "PR_NUMBER=$PR_NUMBER" >> $GITHUB_ENV
-          echo "PR_TITLE=$PR_TITLE" >> $GITHUB_ENV
-      - name: Notify on Slack (Success)
-        if: success() && github.event_name == 'push' && steps.check_pypi.outputs.increment == 'True'
-        uses: slackapi/slack-github-action@v1.26.0
-        with:
-          payload: |
-            {"text": "<!channel> GitHub Actions success for ${{ github.workflow }} ✅\n\n\n*Repository:* https://github.com/${{ github.repository }}\n*Action:* https://github.com/${{ github.repository }}/actions/runs/${{ github.run_id }}\n*Author:* ${{ github.actor }}\n*Event:* NEW 'ultralytics ${{ steps.check_pypi.outputs.version }}' pip package published 😃\n*Job Status:* ${{ job.status }}\n*Pull Request:* <https://github.com/${{ github.repository }}/pull/${{ env.PR_NUMBER }}> ${{ env.PR_TITLE }}\n"}
-        env:
-          SLACK_WEBHOOK_URL: ${{ secrets.SLACK_WEBHOOK_URL_YOLO }}
-      - name: Notify on Slack (Failure)
-        if: failure()
-        uses: slackapi/slack-github-action@v1.26.0
-        with:
-          payload: |
-            {"text": "<!channel> GitHub Actions error for ${{ github.workflow }} ❌\n\n\n*Repository:* https://github.com/${{ github.repository }}\n*Action:* https://github.com/${{ github.repository }}/actions/runs/${{ github.run_id }}\n*Author:* ${{ github.actor }}\n*Event:* ${{ github.event_name }}\n*Job Status:* ${{ job.status }}\n*Pull Request:* <https://github.com/${{ github.repository }}/pull/${{ env.PR_NUMBER }}> ${{ env.PR_TITLE }}\n"}
-        env:
-          SLACK_WEBHOOK_URL: ${{ secrets.SLACK_WEBHOOK_URL_YOLO }}
->>>>>>> 9f22f451
+          SLACK_WEBHOOK_URL: ${{ secrets.SLACK_WEBHOOK_URL_YOLO }}