--- conflicted
+++ resolved
@@ -1,63 +1,3 @@
-<<<<<<< HEAD
-# Ultralytics YOLO 🚀, AGPL-3.0 license
-
-from ultralytics.engine.results import Results
-from ultralytics.models.yolo.detect.predict import DetectionPredictor
-from ultralytics.utils import DEFAULT_CFG, LOGGER, ops
-
-
-class PosePredictor(DetectionPredictor):
-    """
-    A class extending the DetectionPredictor class for prediction based on a pose model.
-
-    Example:
-        ```python
-        from ultralytics.utils import ASSETS
-        from ultralytics.models.yolo.pose import PosePredictor
-
-        args = dict(model='yolov8n-pose.pt', source=ASSETS)
-        predictor = PosePredictor(overrides=args)
-        predictor.predict_cli()
-        ```
-    """
-
-    def __init__(self, cfg=DEFAULT_CFG, overrides=None, _callbacks=None):
-        """Initializes PosePredictor, sets task to 'pose' and logs a warning for using 'mps' as device."""
-        super().__init__(cfg, overrides, _callbacks)
-        self.args.task = "pose"
-        if isinstance(self.args.device, str) and self.args.device.lower() == "mps":
-            LOGGER.warning(
-                "WARNING ⚠️ Apple MPS known Pose bug. Recommend 'device=cpu' for Pose models. "
-                "See https://github.com/ultralytics/ultralytics/issues/4031."
-            )
-
-    def postprocess(self, preds, img, orig_imgs):
-        """Return detection results for a given input image or list of images."""
-        preds = ops.non_max_suppression(
-            preds,
-            self.args.conf,
-            self.args.iou,
-            agnostic=self.args.agnostic_nms,
-            max_det=self.args.max_det,
-            classes=self.args.classes,
-            nc=len(self.model.names),
-        )
-
-        if not isinstance(orig_imgs, list):  # input images are a torch.Tensor, not a list
-            orig_imgs = ops.convert_torch2numpy_batch(orig_imgs)
-
-        results = []
-        for i, pred in enumerate(preds):
-            orig_img = orig_imgs[i]
-            pred[:, :4] = ops.scale_boxes(img.shape[2:], pred[:, :4], orig_img.shape).round()
-            pred_kpts = pred[:, 6:].view(len(pred), *self.model.kpt_shape) if len(pred) else pred[:, 6:]
-            pred_kpts = ops.scale_coords(img.shape[2:], pred_kpts, orig_img.shape)
-            img_path = self.batch[0][i]
-            results.append(
-                Results(orig_img, path=img_path, names=self.model.names, boxes=pred[:, :6], keypoints=pred_kpts)
-            )
-        return results
-=======
 # Ultralytics YOLO 🚀, AGPL-3.0 license
 
 from ultralytics.engine.results import Results
@@ -113,5 +53,4 @@
             results.append(
                 Results(orig_img, path=img_path, names=self.model.names, boxes=pred[:, :6], keypoints=pred_kpts)
             )
-        return results
->>>>>>> 9f22f451
+        return results