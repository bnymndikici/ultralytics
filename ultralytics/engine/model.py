# Ultralytics YOLO 🚀, AGPL-3.0 license

import inspect
import sys
from pathlib import Path
from typing import Union

from ultralytics.cfg import TASK2DATA, get_cfg, get_save_dir
from ultralytics.hub.utils import HUB_WEB_ROOT
from ultralytics.nn.tasks import attempt_load_one_weight, guess_model_task, nn, yaml_model_load
from ultralytics.utils import ASSETS, DEFAULT_CFG_DICT, LOGGER, RANK, callbacks, checks, emojis, yaml_load
from ultralytics.utils.downloads import GITHUB_ASSETS_STEMS


class Model(nn.Module):
    """
    A base class to unify APIs for all models.

    Args:
        model (str, Path): Path to the model file to load or create.
        task (Any, optional): Task type for the YOLO model. Defaults to None.

    Attributes:
        predictor (Any): The predictor object.
        model (Any): The model object.
        trainer (Any): The trainer object.
        task (str): The type of model task.
        ckpt (Any): The checkpoint object if the model loaded from *.pt file.
        cfg (str): The model configuration if loaded from *.yaml file.
        ckpt_path (str): The checkpoint file path.
        overrides (dict): Overrides for the trainer object.
        metrics (Any): The data for metrics.

    Methods:
        __call__(source=None, stream=False, **kwargs):
            Alias for the predict method.
        _new(cfg:str, verbose:bool=True) -> None:
            Initializes a new model and infers the task type from the model definitions.
        _load(weights:str, task:str='') -> None:
            Initializes a new model and infers the task type from the model head.
        _check_is_pytorch_model() -> None:
            Raises TypeError if the model is not a PyTorch model.
        reset() -> None:
            Resets the model modules.
        info(verbose:bool=False) -> None:
            Logs the model info.
        fuse() -> None:
            Fuses the model for faster inference.
        predict(source=None, stream=False, **kwargs) -> List[ultralytics.engine.results.Results]:
            Performs prediction using the YOLO model.

    Returns:
        list(ultralytics.engine.results.Results): The prediction results.
    """

    def __init__(self, model: Union[str, Path] = 'yolov8n.pt', task=None) -> None:
        """
        Initializes the YOLO model.

        Args:
            model (Union[str, Path], optional): Path or name of the model to load or create. Defaults to 'yolov8n.pt'.
            task (Any, optional): Task type for the YOLO model. Defaults to None.
        """
        super().__init__()
        self.callbacks = callbacks.get_default_callbacks()
        self.predictor = None  # reuse predictor
        self.model = None  # model object
        self.trainer = None  # trainer object
        self.ckpt = None  # if loaded from *.pt
        self.cfg = None  # if loaded from *.yaml
        self.ckpt_path = None
        self.overrides = {}  # overrides for trainer object
        self.metrics = None  # validation/training metrics
        self.session = None  # HUB session
        self.task = task  # task type
        model = str(model).strip()  # strip spaces

        # Check if Ultralytics HUB model from https://hub.ultralytics.com
        if self.is_hub_model(model):
            from ultralytics.hub.session import HUBTrainingSession
            self.session = HUBTrainingSession(model)
            model = self.session.model_file

        else:
            # Check if model in Triton Server
            triton_params = self.is_triton_model(model)
            if triton_params is not None:
                self.model = triton_params
                return

        # Load or create new YOLO model
        suffix = Path(model).suffix
        if not suffix and Path(model).stem in GITHUB_ASSETS_STEMS:
            model, suffix = Path(model).with_suffix('.pt'), '.pt'  # add suffix, i.e. yolov8n -> yolov8n.pt
        if suffix in ('.yaml', '.yml'):
            self._new(model, task)
        else:
            self._load(model, task)

    def __call__(self, source=None, stream=False, **kwargs):
        """Calls the 'predict' function with given arguments to perform object detection."""
        return self.predict(source, stream, **kwargs)

    @staticmethod
    def is_triton_model(model):
        """Check if model is url in format: <scheme>://<netloc>/<endpoint>/<task_name>. If True - return parsed url, else None"""
        from urllib.parse import urlsplit
        splitted_url = urlsplit(model)
        if all([splitted_url.scheme, splitted_url.netloc, splitted_url.path]) is False:
            return None
        try:
            assert all([splitted_url.scheme, splitted_url.netloc, splitted_url.path])
            assert splitted_url.scheme in {'http', 'grfc'}
            endpoint = splitted_url.path.strip('/').split('/')[0]
        except Exception as e:
            LOGGER.warning(f'WARNING ⚠️ Triton model url format: <scheme>://<netloc>/<endpoint>/<task_name>. {e}')
            return None

        checks.check_requirements('tritonclient[all]')
        import tritonclient.grpc as grpcclient
        import tritonclient.http as httpclient

        if splitted_url.scheme == 'http':
            InferenceServerClient = httpclient.InferenceServerClient
        else:
            InferenceServerClient = grpcclient.InferenceServerClient

        triton_client = InferenceServerClient(
            url=splitted_url.netloc,
            verbose=False,
            ssl=False,
        )

        if triton_client.is_model_ready(endpoint):
<<<<<<< HEAD
            return {
                'url': splitted_url.netloc,
                'endpoint': endpoint,
                'scheme': splitted_url.scheme
            }
            
=======
            return {'url': splitted_url.netloc, 'endpoint': endpoint, 'scheme': splitted_url.scheme, 'task': task_name}

>>>>>>> ee51b481
        LOGGER.warning(f'WARNING ⚠️ Triton model by url {splitted_url.netloc} with endpoint {endpoint} not ready!')

        return None

    @staticmethod
    def is_hub_model(model):
        """Check if the provided model is a HUB model."""
        return any((
            model.startswith(f'{HUB_WEB_ROOT}/models/'),  # i.e. https://hub.ultralytics.com/models/MODEL_ID
            [len(x) for x in model.split('_')] == [42, 20],  # APIKEY_MODELID
            len(model) == 20 and not Path(model).exists() and all(x not in model for x in './\\')))  # MODELID

    def _new(self, cfg: str, task=None, model=None, verbose=True):
        """
        Initializes a new model and infers the task type from the model definitions.

        Args:
            cfg (str): model configuration file
            task (str | None): model task
            model (BaseModel): Customized model.
            verbose (bool): display model info on load
        """
        cfg_dict = yaml_model_load(cfg)
        self.cfg = cfg
        self.task = task or guess_model_task(cfg_dict)
        self.model = (model or self._smart_load('model'))(cfg_dict, verbose=verbose and RANK == -1)  # build model
        self.overrides['model'] = self.cfg
        self.overrides['task'] = self.task

        # Below added to allow export from YAMLs
        self.model.args = {**DEFAULT_CFG_DICT, **self.overrides}  # combine default and model args (prefer model args)
        self.model.task = self.task

    def _load(self, weights: str, task=None):
        """
        Initializes a new model and infers the task type from the model head.

        Args:
            weights (str): model checkpoint to be loaded
            task (str | None): model task
        """
        suffix = Path(weights).suffix
        if suffix == '.pt':
            self.model, self.ckpt = attempt_load_one_weight(weights)
            self.task = self.model.args['task']
            self.overrides = self.model.args = self._reset_ckpt_args(self.model.args)
            self.ckpt_path = self.model.pt_path
        else:
            weights = checks.check_file(weights)
            self.model, self.ckpt = weights, None
            self.task = task or guess_model_task(weights)
            self.ckpt_path = weights
        self.overrides['model'] = weights
        self.overrides['task'] = self.task

    def _check_is_pytorch_model(self):
        """
        Raises TypeError is model is not a PyTorch model
        """
        pt_str = isinstance(self.model, (str, Path)) and Path(self.model).suffix == '.pt'
        pt_module = isinstance(self.model, nn.Module)
        if not (pt_module or pt_str):
            raise TypeError(
                f"model='{self.model}' should be a *.pt PyTorch model to run this method, but is a different format. "
                f"PyTorch models can train, val, predict and export, i.e. 'model.train(data=...)', but exported "
                f"formats like ONNX, TensorRT etc. only support 'predict' and 'val' modes, "
                f"i.e. 'yolo predict model=yolov8n.onnx'.\nTo run CUDA or MPS inference please pass the device "
                f"argument directly in your inference command, i.e. 'model.predict(source=..., device=0)'")

    def reset_weights(self):
        """
        Resets the model modules parameters to randomly initialized values, losing all training information.
        """
        self._check_is_pytorch_model()
        for m in self.model.modules():
            if hasattr(m, 'reset_parameters'):
                m.reset_parameters()
        for p in self.model.parameters():
            p.requires_grad = True
        return self

    def load(self, weights='yolov8n.pt'):
        """
        Transfers parameters with matching names and shapes from 'weights' to model.
        """
        self._check_is_pytorch_model()
        if isinstance(weights, (str, Path)):
            weights, self.ckpt = attempt_load_one_weight(weights)
        self.model.load(weights)
        return self

    def info(self, detailed=False, verbose=True):
        """
        Logs model info.

        Args:
            detailed (bool): Show detailed information about model.
            verbose (bool): Controls verbosity.
        """
        self._check_is_pytorch_model()
        return self.model.info(detailed=detailed, verbose=verbose)

    def fuse(self):
        """Fuse PyTorch Conv2d and BatchNorm2d layers."""
        self._check_is_pytorch_model()
        self.model.fuse()

    def predict(self, source=None, stream=False, predictor=None, **kwargs):
        """
        Perform prediction using the YOLO model.

        Args:
            source (str | int | PIL | np.ndarray): The source of the image to make predictions on.
                Accepts all source types accepted by the YOLO model.
            stream (bool): Whether to stream the predictions or not. Defaults to False.
            predictor (BasePredictor): Customized predictor.
            **kwargs : Additional keyword arguments passed to the predictor.
                Check the 'configuration' section in the documentation for all available options.

        Returns:
            (List[ultralytics.engine.results.Results]): The prediction results.
        """
        if source is None:
            source = ASSETS
            LOGGER.warning(f"WARNING ⚠️ 'source' is missing. Using 'source={source}'.")

        is_cli = (sys.argv[0].endswith('yolo') or sys.argv[0].endswith('ultralytics')) and any(
            x in sys.argv for x in ('predict', 'track', 'mode=predict', 'mode=track'))

        custom = {'conf': 0.25, 'save': is_cli}  # method defaults
        args = {**self.overrides, **custom, **kwargs, 'mode': 'predict'}  # highest priority args on the right
        prompts = args.pop('prompts', None)  # for SAM-type models

        if not self.predictor:
            self.predictor = (predictor or self._smart_load('predictor'))(overrides=args, _callbacks=self.callbacks)
            self.predictor.setup_model(model=self.model, verbose=is_cli)
        else:  # only update args if predictor is already setup
            self.predictor.args = get_cfg(self.predictor.args, args)
            if 'project' in args or 'name' in args:
                self.predictor.save_dir = get_save_dir(self.predictor.args)
        if prompts and hasattr(self.predictor, 'set_prompts'):  # for SAM-type models
            self.predictor.set_prompts(prompts)
        return self.predictor.predict_cli(source=source) if is_cli else self.predictor(source=source, stream=stream)

    def track(self, source=None, stream=False, persist=False, **kwargs):
        """
        Perform object tracking on the input source using the registered trackers.

        Args:
            source (str, optional): The input source for object tracking. Can be a file path or a video stream.
            stream (bool, optional): Whether the input source is a video stream. Defaults to False.
            persist (bool, optional): Whether to persist the trackers if they already exist. Defaults to False.
            **kwargs (optional): Additional keyword arguments for the tracking process.

        Returns:
            (List[ultralytics.engine.results.Results]): The tracking results.
        """
        if not hasattr(self.predictor, 'trackers'):
            from ultralytics.trackers import register_tracker
            register_tracker(self, persist)
        kwargs['conf'] = kwargs.get('conf') or 0.1  # ByteTrack-based method needs low confidence predictions as input
        kwargs['mode'] = 'track'
        return self.predict(source=source, stream=stream, **kwargs)

    def val(self, validator=None, **kwargs):
        """
        Validate a model on a given dataset.

        Args:
            validator (BaseValidator): Customized validator.
            **kwargs : Any other args accepted by the validators. To see all args check 'configuration' section in docs
        """
        custom = {'rect': True}  # method defaults
        args = {**self.overrides, **custom, **kwargs, 'mode': 'val'}  # highest priority args on the right

        validator = (validator or self._smart_load('validator'))(args=args, _callbacks=self.callbacks)
        validator(model=self.model)
        self.metrics = validator.metrics
        return validator.metrics

    def benchmark(self, **kwargs):
        """
        Benchmark a model on all export formats.

        Args:
            **kwargs : Any other args accepted by the validators. To see all args check 'configuration' section in docs
        """
        self._check_is_pytorch_model()
        from ultralytics.utils.benchmarks import benchmark

        custom = {'verbose': False}  # method defaults
        args = {**DEFAULT_CFG_DICT, **self.model.args, **custom, **kwargs, 'mode': 'benchmark'}
        return benchmark(
            model=self,
            data=kwargs.get('data'),  # if no 'data' argument passed set data=None for default datasets
            imgsz=args['imgsz'],
            half=args['half'],
            int8=args['int8'],
            device=args['device'],
            verbose=kwargs.get('verbose'))

    def export(self, **kwargs):
        """
        Export model.

        Args:
            **kwargs : Any other args accepted by the Exporter. To see all args check 'configuration' section in docs.
        """
        self._check_is_pytorch_model()
        from .exporter import Exporter

        custom = {'imgsz': self.model.args['imgsz'], 'batch': 1, 'data': None, 'verbose': False}  # method defaults
        args = {**self.overrides, **custom, **kwargs, 'mode': 'export'}  # highest priority args on the right
        return Exporter(overrides=args, _callbacks=self.callbacks)(model=self.model)

    def train(self, trainer=None, **kwargs):
        """
        Trains the model on a given dataset.

        Args:
            trainer (BaseTrainer, optional): Customized trainer.
            **kwargs (Any): Any number of arguments representing the training configuration.
        """
        self._check_is_pytorch_model()
        if self.session:  # Ultralytics HUB session
            if any(kwargs):
                LOGGER.warning('WARNING ⚠️ using HUB training arguments, ignoring local training arguments.')
            kwargs = self.session.train_args
        checks.check_pip_update_available()

        overrides = yaml_load(checks.check_yaml(kwargs['cfg'])) if kwargs.get('cfg') else self.overrides
        custom = {'data': TASK2DATA[self.task]}  # method defaults
        args = {**overrides, **custom, **kwargs, 'mode': 'train'}  # highest priority args on the right
        if args.get('resume'):
            args['resume'] = self.ckpt_path

        self.trainer = (trainer or self._smart_load('trainer'))(overrides=args, _callbacks=self.callbacks)
        if not args.get('resume'):  # manually set model only if not resuming
            self.trainer.model = self.trainer.get_model(weights=self.model if self.ckpt else None, cfg=self.model.yaml)
            self.model = self.trainer.model
        self.trainer.hub_session = self.session  # attach optional HUB session
        self.trainer.train()
        # Update model and cfg after training
        if RANK in (-1, 0):
            ckpt = self.trainer.best if self.trainer.best.exists() else self.trainer.last
            self.model, _ = attempt_load_one_weight(ckpt)
            self.overrides = self.model.args
            self.metrics = getattr(self.trainer.validator, 'metrics', None)  # TODO: no metrics returned by DDP
        return self.metrics

    def tune(self, use_ray=False, iterations=10, *args, **kwargs):
        """
        Runs hyperparameter tuning, optionally using Ray Tune. See ultralytics.utils.tuner.run_ray_tune for Args.

        Returns:
            (dict): A dictionary containing the results of the hyperparameter search.
        """
        self._check_is_pytorch_model()
        if use_ray:
            from ultralytics.utils.tuner import run_ray_tune
            return run_ray_tune(self, max_samples=iterations, *args, **kwargs)
        else:
            from .tuner import Tuner

            custom = {}  # method defaults
            args = {**self.overrides, **custom, **kwargs, 'mode': 'train'}  # highest priority args on the right
            return Tuner(args=args, _callbacks=self.callbacks)(model=self, iterations=iterations)

    def _apply(self, fn):
        """Apply to(), cpu(), cuda(), half(), float() to model tensors that are not parameters or registered buffers."""
        self._check_is_pytorch_model()
        self = super()._apply(fn)  # noqa
        self.predictor = None  # reset predictor as device may have changed
        self.overrides['device'] = self.device  # was str(self.device) i.e. device(type='cuda', index=0) -> 'cuda:0'
        return self

    @property
    def names(self):
        """Returns class names of the loaded model."""
        return self.model.names if hasattr(self.model, 'names') else None

    @property
    def device(self):
        """Returns device if PyTorch model."""
        return next(self.model.parameters()).device if isinstance(self.model, nn.Module) else None

    @property
    def transforms(self):
        """Returns transform of the loaded model."""
        return self.model.transforms if hasattr(self.model, 'transforms') else None

    def add_callback(self, event: str, func):
        """Add a callback."""
        self.callbacks[event].append(func)

    def clear_callback(self, event: str):
        """Clear all event callbacks."""
        self.callbacks[event] = []

    def reset_callbacks(self):
        """Reset all registered callbacks."""
        for event in callbacks.default_callbacks.keys():
            self.callbacks[event] = [callbacks.default_callbacks[event][0]]

    @staticmethod
    def _reset_ckpt_args(args):
        """Reset arguments when loading a PyTorch model."""
        include = {'imgsz', 'data', 'task', 'single_cls'}  # only remember these arguments when loading a PyTorch model
        return {k: v for k, v in args.items() if k in include}

    # def __getattr__(self, attr):
    #    """Raises error if object has no requested attribute."""
    #    name = self.__class__.__name__
    #    raise AttributeError(f"'{name}' object has no attribute '{attr}'. See valid attributes below.\n{self.__doc__}")

    def _smart_load(self, key):
        """Load model/trainer/validator/predictor."""
        try:
            return self.task_map[self.task][key]
        except Exception as e:
            name = self.__class__.__name__
            mode = inspect.stack()[1][3]  # get the function name.
            raise NotImplementedError(
                emojis(f"WARNING ⚠️ '{name}' model does not support '{mode}' mode for '{self.task}' task yet.")) from e

    @property
    def task_map(self):
        """
        Map head to model, trainer, validator, and predictor classes.

        Returns:
            task_map (dict): The map of model task to mode classes.
        """
        raise NotImplementedError('Please provide task map for your model!')<|MERGE_RESOLUTION|>--- conflicted
+++ resolved
@@ -132,17 +132,12 @@
         )
 
         if triton_client.is_model_ready(endpoint):
-<<<<<<< HEAD
             return {
                 'url': splitted_url.netloc,
                 'endpoint': endpoint,
                 'scheme': splitted_url.scheme
             }
             
-=======
-            return {'url': splitted_url.netloc, 'endpoint': endpoint, 'scheme': splitted_url.scheme, 'task': task_name}
-
->>>>>>> ee51b481
         LOGGER.warning(f'WARNING ⚠️ Triton model by url {splitted_url.netloc} with endpoint {endpoint} not ready!')
 
         return None
