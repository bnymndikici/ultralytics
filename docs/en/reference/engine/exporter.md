--- conflicted
+++ resolved
@@ -1,37 +1,3 @@
-<<<<<<< HEAD
----
-description: Learn how to export YOLOv8 models to formats like ONNX, TensorRT, CoreML, and more. Optimize your exports for different platforms.
-keywords: YOLOv8, export formats, ONNX, TensorRT, CoreML, machine learning model export, AI, deep learning
----
-
-# Reference for `ultralytics/engine/exporter.py`
-
-!!! Note
-
-    This file is available at [https://github.com/ultralytics/ultralytics/blob/main/ultralytics/engine/exporter.py](https://github.com/ultralytics/ultralytics/blob/main/ultralytics/engine/exporter.py). If you spot a problem please help fix it by [contributing](https://docs.ultralytics.com/help/contributing/) a [Pull Request](https://github.com/ultralytics/ultralytics/edit/main/ultralytics/engine/exporter.py) 🛠️. Thank you 🙏!
-
-<br><br>
-
-## ::: ultralytics.engine.exporter.Exporter
-
-<br><br>
-
-## ::: ultralytics.engine.exporter.IOSDetectModel
-
-<br><br>
-
-## ::: ultralytics.engine.exporter.export_formats
-
-<br><br>
-
-## ::: ultralytics.engine.exporter.gd_outputs
-
-<br><br>
-
-## ::: ultralytics.engine.exporter.try_export
-
-<br><br>
-=======
 ---
 description: Learn how to export YOLOv8 models to formats like ONNX, TensorRT, CoreML, and more. Optimize your exports for different platforms.
 keywords: YOLOv8, export formats, ONNX, TensorRT, CoreML, machine learning model export, AI, deep learning
@@ -63,5 +29,4 @@
 
 ## ::: ultralytics.engine.exporter.try_export
 
-<br><br>
->>>>>>> 9f22f451
+<br><br>