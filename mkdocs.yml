--- conflicted
+++ resolved
@@ -162,13 +162,7 @@
           - solutions/index.md
       - Guides:
           - guides/index.md
-<<<<<<< HEAD
-      - Explorer:
-          - datasets/explorer/index.md
       - YOLO11 🚀 NEW: models/yolo11.md # for promotion of new pages
-=======
-      - Live Inference 🚀 NEW: guides/streamlit-live-inference.md # for promotion of new pages
->>>>>>> 8e3846d3
       - Languages:
           - 🇬🇧&nbsp English: https://ultralytics.com/docs/
           - 🇨🇳&nbsp 简体中文: https://docs.ultralytics.com/zh/
