# Ultralytics YOLO 🚀, AGPL-3.0 license
"""
This module provides functionalities for hyperparameter tuning of the Ultralytics YOLO models for object detection,
instance segmentation, image classification, pose estimation, and multi-object tracking.

Hyperparameter tuning is the process of systematically searching for the optimal set of hyperparameters
that yield the best model performance. This is particularly crucial in deep learning models like YOLO,
where small changes in hyperparameters can lead to significant differences in model accuracy and efficiency.

Example:
    Tune hyperparameters for YOLOv8n on COCO8 at imgsz=640 and epochs=30 for 300 tuning iterations.
    ```python
    from ultralytics import YOLO

    model = YOLO('yolov8n.pt')
    model.tune(data='coco8.yaml', epochs=10, iterations=300, optimizer='AdamW', plots=False, save=False, val=False)
    ```
"""
import random
<<<<<<< HEAD
=======
import shutil
>>>>>>> 16ce193d
import subprocess
import time

import numpy as np
import torch

from ultralytics.cfg import get_cfg, get_save_dir
from ultralytics.utils import DEFAULT_CFG, LOGGER, callbacks, colorstr, remove_colorstr, yaml_print, yaml_save
from ultralytics.utils.plotting import plot_tune_results


class Tuner:
    """
     Class responsible for hyperparameter tuning of YOLO models.

     The class evolves YOLO model hyperparameters over a given number of iterations
     by mutating them according to the search space and retraining the model to evaluate their performance.

     Attributes:
         space (dict): Hyperparameter search space containing bounds and scaling factors for mutation.
         tune_dir (Path): Directory where evolution logs and results will be saved.
         tune_csv (Path): Path to the CSV file where evolution logs are saved.

     Methods:
         _mutate(hyp: dict) -> dict:
             Mutates the given hyperparameters within the bounds specified in `self.space`.

         __call__():
             Executes the hyperparameter evolution across multiple iterations.

     Example:
         Tune hyperparameters for YOLOv8n on COCO8 at imgsz=640 and epochs=30 for 300 tuning iterations.
         ```python
         from ultralytics import YOLO

         model = YOLO('yolov8n.pt')
         model.tune(data='coco8.yaml', epochs=10, iterations=300, optimizer='AdamW', plots=False, save=False, val=False)
         ```
     """

    def __init__(self, args=DEFAULT_CFG, _callbacks=None):
        """
        Initialize the Tuner with configurations.

        Args:
            args (dict, optional): Configuration for hyperparameter evolution.
        """
        self.args = get_cfg(overrides=args)
        self.space = {  # key: (min, max, gain(optional))
            # 'optimizer': tune.choice(['SGD', 'Adam', 'AdamW', 'NAdam', 'RAdam', 'RMSProp']),
            'lr0': (1e-5, 1e-1),
            'lrf': (0.0001, 0.1),  # final OneCycleLR learning rate (lr0 * lrf)
            'momentum': (0.7, 0.98, 0.3),  # SGD momentum/Adam beta1
            'weight_decay': (0.0, 0.001),  # optimizer weight decay 5e-4
            'warmup_epochs': (0.0, 5.0),  # warmup epochs (fractions ok)
            'warmup_momentum': (0.0, 0.95),  # warmup initial momentum
            'box': (1.0, 20.0),  # box loss gain
            'cls': (0.2, 4.0),  # cls loss gain (scale with pixels)
            'dfl': (0.4, 6.0),  # dfl loss gain
            'hsv_h': (0.0, 0.1),  # image HSV-Hue augmentation (fraction)
            'hsv_s': (0.0, 0.9),  # image HSV-Saturation augmentation (fraction)
            'hsv_v': (0.0, 0.9),  # image HSV-Value augmentation (fraction)
            'degrees': (0.0, 45.0),  # image rotation (+/- deg)
            'translate': (0.0, 0.9),  # image translation (+/- fraction)
            'scale': (0.0, 0.95),  # image scale (+/- gain)
            'shear': (0.0, 10.0),  # image shear (+/- deg)
            'perspective': (0.0, 0.001),  # image perspective (+/- fraction), range 0-0.001
            'flipud': (0.0, 1.0),  # image flip up-down (probability)
            'fliplr': (0.0, 1.0),  # image flip left-right (probability)
            'mosaic': (0.0, 1.0),  # image mixup (probability)
            'mixup': (0.0, 1.0),  # image mixup (probability)
            'copy_paste': (0.0, 1.0)}  # segment copy-paste (probability)
        self.tune_dir = get_save_dir(self.args, name='tune')
        self.tune_csv = self.tune_dir / 'tune_results.csv'
        self.callbacks = _callbacks or callbacks.get_default_callbacks()
        self.prefix = colorstr('Tuner: ')
        callbacks.add_integration_callbacks(self)
        LOGGER.info(f"{self.prefix}Initialized Tuner instance with 'tune_dir={self.tune_dir}'\n"
                    f'{self.prefix}💡 Learn about tuning at https://docs.ultralytics.com/guides/hyperparameter-tuning')

    def _mutate(self, parent='single', n=5, mutation=0.8, sigma=0.2):
        """
        Mutates the hyperparameters based on bounds and scaling factors specified in `self.space`.

        Args:
            parent (str): Parent selection method: 'single' or 'weighted'.
            n (int): Number of parents to consider.
            mutation (float): Probability of a parameter mutation in any given iteration.
            sigma (float): Standard deviation for Gaussian random number generator.

        Returns:
            (dict): A dictionary containing mutated hyperparameters.
        """
        if self.tune_csv.exists():  # if CSV file exists: select best hyps and mutate
            # Select parent(s)
            x = np.loadtxt(self.tune_csv, ndmin=2, delimiter=',', skiprows=1)
            fitness = x[:, 0]  # first column
            n = min(n, len(x))  # number of previous results to consider
            x = x[np.argsort(-fitness)][:n]  # top n mutations
            w = x[:, 0] - x[:, 0].min() + 1E-6  # weights (sum > 0)
            if parent == 'single' or len(x) == 1:
                # x = x[random.randint(0, n - 1)]  # random selection
                x = x[random.choices(range(n), weights=w)[0]]  # weighted selection
            elif parent == 'weighted':
                x = (x * w.reshape(n, 1)).sum(0) / w.sum()  # weighted combination

            # Mutate
            r = np.random  # method
            r.seed(int(time.time()))
            g = np.array([v[2] if len(v) == 3 else 1.0 for k, v in self.space.items()])  # gains 0-1
            ng = len(self.space)
            v = np.ones(ng)
            while all(v == 1):  # mutate until a change occurs (prevent duplicates)
                v = (g * (r.random(ng) < mutation) * r.randn(ng) * r.random() * sigma + 1).clip(0.3, 3.0)
            hyp = {k: float(x[i + 1] * v[i]) for i, k in enumerate(self.space.keys())}
        else:
            hyp = {k: getattr(self.args, k) for k in self.space.keys()}

        # Constrain to limits
        for k, v in self.space.items():
            hyp[k] = max(hyp[k], v[0])  # lower limit
            hyp[k] = min(hyp[k], v[1])  # upper limit
            hyp[k] = round(hyp[k], 5)  # significant digits

        return hyp

<<<<<<< HEAD
    def __call__(self, model=None, iterations=10):
=======
    def __call__(self, model=None, iterations=10, cleanup=True):
>>>>>>> 16ce193d
        """
        Executes the hyperparameter evolution process when the Tuner instance is called.

        This method iterates through the number of iterations, performing the following steps in each iteration:
        1. Load the existing hyperparameters or initialize new ones.
        2. Mutate the hyperparameters using the `mutate` method.
        3. Train a YOLO model with the mutated hyperparameters.
        4. Log the fitness score and mutated hyperparameters to a CSV file.

        Args:
           model (Model): A pre-initialized YOLO model to be used for training.
           iterations (int): The number of generations to run the evolution for.
           cleanup (bool): Whether to delete iteration weights to reduce storage space used during tuning.

        Note:
           The method utilizes the `self.tune_csv` Path object to read and log hyperparameters and fitness scores.
           Ensure this path is set correctly in the Tuner instance.
        """

        t0 = time.time()
        best_save_dir, best_metrics = None, None
        (self.tune_dir / 'weights').mkdir(parents=True, exist_ok=True)
        for i in range(iterations):
            # Mutate hyperparameters
            mutated_hyp = self._mutate()
            LOGGER.info(f'{self.prefix}Starting iteration {i + 1}/{iterations} with hyperparameters: {mutated_hyp}')

            metrics = {}
            train_args = {**vars(self.args), **mutated_hyp}
            save_dir = get_save_dir(get_cfg(train_args))
            try:
                # Train YOLO model with mutated hyperparameters (run in subprocess to avoid dataloader hang)
                weights_dir = save_dir / 'weights'
                cmd = ['yolo', 'train', *(f'{k}={v}' for k, v in train_args.items())]
                assert subprocess.run(cmd, check=True).returncode == 0, 'training failed'
                ckpt_file = weights_dir / ('best.pt' if (weights_dir / 'best.pt').exists() else 'last.pt')
                metrics = torch.load(ckpt_file)['train_metrics']

            except Exception as e:
                LOGGER.warning(f'WARNING ❌️ training failure for hyperparameter tuning iteration {i + 1}\n{e}')

            # Save results and mutated_hyp to CSV
            fitness = metrics.get('fitness', 0.0)
            log_row = [round(fitness, 5)] + [mutated_hyp[k] for k in self.space.keys()]
            headers = '' if self.tune_csv.exists() else (','.join(['fitness'] + list(self.space.keys())) + '\n')
            with open(self.tune_csv, 'a') as f:
                f.write(headers + ','.join(map(str, log_row)) + '\n')

            # Get best results
            x = np.loadtxt(self.tune_csv, ndmin=2, delimiter=',', skiprows=1)
            fitness = x[:, 0]  # first column
            best_idx = fitness.argmax()
            best_is_current = best_idx == i
            if best_is_current:
                best_save_dir = save_dir
                best_metrics = {k: round(v, 5) for k, v in metrics.items()}
<<<<<<< HEAD
=======
                for ckpt in weights_dir.glob('*.pt'):
                    shutil.copy2(ckpt, self.tune_dir / 'weights')
            elif cleanup:
                shutil.rmtree(ckpt_file.parent)  # remove iteration weights/ dir to reduce storage space
>>>>>>> 16ce193d

            # Plot tune results
            plot_tune_results(self.tune_csv)

            # Save and print tune results
            header = (f'{self.prefix}{i + 1}/{iterations} iterations complete ✅ ({time.time() - t0:.2f}s)\n'
                      f'{self.prefix}Results saved to {colorstr("bold", self.tune_dir)}\n'
                      f'{self.prefix}Best fitness={fitness[best_idx]} observed at iteration {best_idx + 1}\n'
                      f'{self.prefix}Best fitness metrics are {best_metrics}\n'
                      f'{self.prefix}Best fitness model is {best_save_dir}\n'
                      f'{self.prefix}Best fitness hyperparameters are printed below.\n')
            LOGGER.info('\n' + header)
            data = {k: float(x[best_idx, i + 1]) for i, k in enumerate(self.space.keys())}
            yaml_save(self.tune_dir / 'best_hyperparameters.yaml',
                      data=data,
                      header=remove_colorstr(header.replace(self.prefix, '# ')) + '\n')
            yaml_print(self.tune_dir / 'best_hyperparameters.yaml')<|MERGE_RESOLUTION|>--- conflicted
+++ resolved
@@ -17,10 +17,8 @@
     ```
 """
 import random
-<<<<<<< HEAD
-=======
+
 import shutil
->>>>>>> 16ce193d
 import subprocess
 import time
 
@@ -147,11 +145,8 @@
 
         return hyp
 
-<<<<<<< HEAD
-    def __call__(self, model=None, iterations=10):
-=======
+
     def __call__(self, model=None, iterations=10, cleanup=True):
->>>>>>> 16ce193d
         """
         Executes the hyperparameter evolution process when the Tuner instance is called.
 
@@ -208,13 +203,10 @@
             if best_is_current:
                 best_save_dir = save_dir
                 best_metrics = {k: round(v, 5) for k, v in metrics.items()}
-<<<<<<< HEAD
-=======
                 for ckpt in weights_dir.glob('*.pt'):
                     shutil.copy2(ckpt, self.tune_dir / 'weights')
             elif cleanup:
                 shutil.rmtree(ckpt_file.parent)  # remove iteration weights/ dir to reduce storage space
->>>>>>> 16ce193d
 
             # Plot tune results
             plot_tune_results(self.tune_csv)
