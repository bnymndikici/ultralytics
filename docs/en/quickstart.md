<<<<<<< HEAD
---
comments: true
description: Learn how to install Ultralytics using pip, conda, or Docker. Follow our step-by-step guide for a seamless setup of YOLOv8 with thorough instructions.
keywords: Ultralytics, YOLOv8, Install Ultralytics, pip, conda, Docker, GitHub, machine learning, object detection
---

## Install Ultralytics

Ultralytics provides various installation methods including pip, conda, and Docker. Install YOLOv8 via the `ultralytics` pip package for the latest stable release or by cloning the [Ultralytics GitHub repository](https://github.com/ultralytics/ultralytics) for the most up-to-date version. Docker can be used to execute the package in an isolated container, avoiding local installation.

<p align="center">
  <br>
  <iframe loading="lazy" width="720" height="405" src="https://www.youtube.com/embed/_a7cVL9hqnk"
    title="YouTube video player" frameborder="0"
    allow="accelerometer; autoplay; clipboard-write; encrypted-media; gyroscope; picture-in-picture; web-share"
    allowfullscreen>
  </iframe>
  <br>
  <strong>Watch:</strong> Ultralytics YOLO Quick Start Guide
</p>

!!! Example "Install"

    <p align="left" style="margin-bottom: -20px;">![PyPI - Python Version](https://img.shields.io/pypi/pyversions/ultralytics?logo=python&logoColor=gold)<p>

    === "Pip install (recommended)"

        Install the `ultralytics` package using pip, or update an existing installation by running `pip install -U ultralytics`. Visit the Python Package Index (PyPI) for more details on the `ultralytics` package: [https://pypi.org/project/ultralytics/](https://pypi.org/project/ultralytics/).

        [![PyPI - Version](https://img.shields.io/pypi/v/ultralytics?logo=pypi&logoColor=white)](https://pypi.org/project/ultralytics/)
        [![Downloads](https://static.pepy.tech/badge/ultralytics)](https://pepy.tech/project/ultralytics)

        ```bash
        # Install the ultralytics package from PyPI
        pip install ultralytics
        ```

        You can also install the `ultralytics` package directly from the GitHub [repository](https://github.com/ultralytics/ultralytics). This might be useful if you want the latest development version. Make sure to have the Git command-line tool installed on your system. The `@main` command installs the `main` branch and may be modified to another branch, i.e. `@my-branch`, or removed entirely to default to `main` branch.

        ```bash
        # Install the ultralytics package from GitHub
        pip install git+https://github.com/ultralytics/ultralytics.git@main
        ```

    === "Conda install"

        Conda is an alternative package manager to pip which may also be used for installation. Visit Anaconda for more details at [https://anaconda.org/conda-forge/ultralytics](https://anaconda.org/conda-forge/ultralytics). Ultralytics feedstock repository for updating the conda package is at [https://github.com/conda-forge/ultralytics-feedstock/](https://github.com/conda-forge/ultralytics-feedstock/).

        [![Conda Version](https://img.shields.io/conda/vn/conda-forge/ultralytics?logo=condaforge)](https://anaconda.org/conda-forge/ultralytics)
        [![Conda Downloads](https://img.shields.io/conda/dn/conda-forge/ultralytics.svg)](https://anaconda.org/conda-forge/ultralytics)
        [![Conda Recipe](https://img.shields.io/badge/recipe-ultralytics-green.svg)](https://anaconda.org/conda-forge/ultralytics)
        [![Conda Platforms](https://img.shields.io/conda/pn/conda-forge/ultralytics.svg)](https://anaconda.org/conda-forge/ultralytics)

        ```bash
        # Install the ultralytics package using conda
        conda install -c conda-forge ultralytics
        ```

        !!! Note

            If you are installing in a CUDA environment best practice is to install `ultralytics`, `pytorch` and `pytorch-cuda` in the same command to allow the conda package manager to resolve any conflicts, or else to install `pytorch-cuda` last to allow it override the CPU-specific `pytorch` package if necessary.
            ```bash
            # Install all packages together using conda
            conda install -c pytorch -c nvidia -c conda-forge pytorch torchvision pytorch-cuda=11.8 ultralytics
            ```

        ### Conda Docker Image

        Ultralytics Conda Docker images are also available from [DockerHub](https://hub.docker.com/r/ultralytics/ultralytics). These images are based on [Miniconda3](https://docs.conda.io/projects/miniconda/en/latest/) and are an simple way to start using `ultralytics` in a Conda environment.

        ```bash
        # Set image name as a variable
        t=ultralytics/ultralytics:latest-conda

        # Pull the latest ultralytics image from Docker Hub
        sudo docker pull $t

        # Run the ultralytics image in a container with GPU support
        sudo docker run -it --ipc=host --gpus all $t  # all GPUs
        sudo docker run -it --ipc=host --gpus '"device=2,3"' $t  # specify GPUs
        ```

    === "Git clone"

        Clone the `ultralytics` repository if you are interested in contributing to the development or wish to experiment with the latest source code. After cloning, navigate into the directory and install the package in editable mode `-e` using pip.

        [![GitHub last commit](https://img.shields.io/github/last-commit/ultralytics/ultralytics?logo=github)](https://github.com/ultralytics/ultralytics)
        [![GitHub commit activity](https://img.shields.io/github/commit-activity/t/ultralytics/ultralytics)](https://github.com/ultralytics/ultralytics)

        ```bash
        # Clone the ultralytics repository
        git clone https://github.com/ultralytics/ultralytics

        # Navigate to the cloned directory
        cd ultralytics

        # Install the package in editable mode for development
        pip install -e .
        ```

    === "Docker"

        Utilize Docker to effortlessly execute the `ultralytics` package in an isolated container, ensuring consistent and smooth performance across various environments. By choosing one of the official `ultralytics` images from [Docker Hub](https://hub.docker.com/r/ultralytics/ultralytics), you not only avoid the complexity of local installation but also benefit from access to a verified working environment. Ultralytics offers 5 main supported Docker images, each designed to provide high compatibility and efficiency for different platforms and use cases:

        [![Docker Image Version](https://img.shields.io/docker/v/ultralytics/ultralytics?sort=semver&logo=docker)](https://hub.docker.com/r/ultralytics/ultralytics)
        [![Docker Pulls](https://img.shields.io/docker/pulls/ultralytics/ultralytics)](https://hub.docker.com/r/ultralytics/ultralytics)

        - **Dockerfile:** GPU image recommended for training.
        - **Dockerfile-arm64:** Optimized for ARM64 architecture, allowing deployment on devices like Raspberry Pi and other ARM64-based platforms.
        - **Dockerfile-cpu:** Ubuntu-based CPU-only version suitable for inference and environments without GPUs.
        - **Dockerfile-jetson:** Tailored for NVIDIA Jetson devices, integrating GPU support optimized for these platforms.
        - **Dockerfile-python:** Minimal image with just Python and necessary dependencies, ideal for lightweight applications and development.
        - **Dockerfile-conda:** Based on Miniconda3 with conda installation of ultralytics package.

        Below are the commands to get the latest image and execute it:

        ```bash
        # Set image name as a variable
        t=ultralytics/ultralytics:latest

        # Pull the latest ultralytics image from Docker Hub
        sudo docker pull $t

        # Run the ultralytics image in a container with GPU support
        sudo docker run -it --ipc=host --gpus all $t  # all GPUs
        sudo docker run -it --ipc=host --gpus '"device=2,3"' $t  # specify GPUs
        ```

        The above command initializes a Docker container with the latest `ultralytics` image. The `-it` flag assigns a pseudo-TTY and maintains stdin open, enabling you to interact with the container. The `--ipc=host` flag sets the IPC (Inter-Process Communication) namespace to the host, which is essential for sharing memory between processes. The `--gpus all` flag enables access to all available GPUs inside the container, which is crucial for tasks that require GPU computation.

        Note: To work with files on your local machine within the container, use Docker volumes for mounting a local directory into the container:

        ```bash
        # Mount local directory to a directory inside the container
        sudo docker run -it --ipc=host --gpus all -v /path/on/host:/path/in/container $t
        ```

        Alter `/path/on/host` with the directory path on your local machine, and `/path/in/container` with the desired path inside the Docker container for accessibility.

        For advanced Docker usage, feel free to explore the [Ultralytics Docker Guide](./guides/docker-quickstart.md).

See the `ultralytics` [pyproject.toml](https://github.com/ultralytics/ultralytics/blob/main/pyproject.toml) file for a list of dependencies. Note that all examples above install all required dependencies.

!!! Tip "Tip"

    PyTorch requirements vary by operating system and CUDA requirements, so it's recommended to install PyTorch first following instructions at [https://pytorch.org/get-started/locally](https://pytorch.org/get-started/locally).

    <a href="https://pytorch.org/get-started/locally/">
        <img width="800" alt="PyTorch Installation Instructions" src="https://user-images.githubusercontent.com/26833433/228650108-ab0ec98a-b328-4f40-a40d-95355e8a84e3.png">
    </a>

## Use Ultralytics with CLI

The Ultralytics command line interface (CLI) allows for simple single-line commands without the need for a Python environment. CLI requires no customization or Python code. You can simply run all tasks from the terminal with the `yolo` command. Check out the [CLI Guide](usage/cli.md) to learn more about using YOLOv8 from the command line.

!!! Example

    === "Syntax"

        Ultralytics `yolo` commands use the following syntax:
        ```bash
        yolo TASK MODE ARGS
        ```

        - `TASK` (optional) is one of ([detect](tasks/detect.md), [segment](tasks/segment.md), [classify](tasks/classify.md), [pose](tasks/pose.md))
        - `MODE` (required) is one of ([train](modes/train.md), [val](modes/val.md), [predict](modes/predict.md), [export](modes/export.md), [track](modes/track.md))
        - `ARGS` (optional) are `arg=value` pairs like `imgsz=640` that override defaults.

        See all `ARGS` in the full [Configuration Guide](usage/cfg.md) or with the `yolo cfg` CLI command.

    === "Train"

        Train a detection model for 10 epochs with an initial learning_rate of 0.01
        ```bash
        yolo train data=coco8.yaml model=yolov8n.pt epochs=10 lr0=0.01
        ```

    === "Predict"

        Predict a YouTube video using a pretrained segmentation model at image size 320:
        ```bash
        yolo predict model=yolov8n-seg.pt source='https://youtu.be/LNwODJXcvt4' imgsz=320
        ```

    === "Val"

        Val a pretrained detection model at batch-size 1 and image size 640:
        ```bash
        yolo val model=yolov8n.pt data=coco8.yaml batch=1 imgsz=640
        ```

    === "Export"

        Export a YOLOv8n classification model to ONNX format at image size 224 by 128 (no TASK required)
        ```bash
        yolo export model=yolov8n-cls.pt format=onnx imgsz=224,128
        ```

    === "Special"

        Run special commands to see version, view settings, run checks and more:
        ```bash
        yolo help
        yolo checks
        yolo version
        yolo settings
        yolo copy-cfg
        yolo cfg
        ```

!!! Warning "Warning"

    Arguments must be passed as `arg=val` pairs, split by an equals `=` sign and delimited by spaces between pairs. Do not use `--` argument prefixes or commas `,` between arguments.

    - `yolo predict model=yolov8n.pt imgsz=640 conf=0.25`  ✅
    - `yolo predict model yolov8n.pt imgsz 640 conf 0.25`  ❌ (missing `=`)
    - `yolo predict model=yolov8n.pt, imgsz=640, conf=0.25`  ❌ (do not use `,`)
    - `yolo predict --model yolov8n.pt --imgsz 640 --conf 0.25`  ❌ (do not use `--`)

[CLI Guide](usage/cli.md){ .md-button }

## Use Ultralytics with Python

YOLOv8's Python interface allows for seamless integration into your Python projects, making it easy to load, run, and process the model's output. Designed with simplicity and ease of use in mind, the Python interface enables users to quickly implement object detection, segmentation, and classification in their projects. This makes YOLOv8's Python interface an invaluable tool for anyone looking to incorporate these functionalities into their Python projects.

For example, users can load a model, train it, evaluate its performance on a validation set, and even export it to ONNX format with just a few lines of code. Check out the [Python Guide](usage/python.md) to learn more about using YOLOv8 within your Python projects.

!!! Example

    ```python
    from ultralytics import YOLO

    # Create a new YOLO model from scratch
    model = YOLO("yolov8n.yaml")

    # Load a pretrained YOLO model (recommended for training)
    model = YOLO("yolov8n.pt")

    # Train the model using the 'coco8.yaml' dataset for 3 epochs
    results = model.train(data="coco8.yaml", epochs=3)

    # Evaluate the model's performance on the validation set
    results = model.val()

    # Perform object detection on an image using the model
    results = model("https://ultralytics.com/images/bus.jpg")

    # Export the model to ONNX format
    success = model.export(format="onnx")
    ```

[Python Guide](usage/python.md){.md-button .md-button--primary}

## Ultralytics Settings

The Ultralytics library provides a powerful settings management system to enable fine-grained control over your experiments. By making use of the `SettingsManager` housed within the `ultralytics.utils` module, users can readily access and alter their settings. These are stored in a YAML file and can be viewed or modified either directly within the Python environment or via the Command-Line Interface (CLI).

### Inspecting Settings

To gain insight into the current configuration of your settings, you can view them directly:

!!! Example "View settings"

    === "Python"

        You can use Python to view your settings. Start by importing the `settings` object from the `ultralytics` module. Print and return settings using the following commands:
        ```python
        from ultralytics import settings

        # View all settings
        print(settings)

        # Return a specific setting
        value = settings["runs_dir"]
        ```

    === "CLI"

        Alternatively, the command-line interface allows you to check your settings with a simple command:
        ```bash
        yolo settings
        ```

### Modifying Settings

Ultralytics allows users to easily modify their settings. Changes can be performed in the following ways:

!!! Example "Update settings"

    === "Python"

        Within the Python environment, call the `update` method on the `settings` object to change your settings:
        ```python
        from ultralytics import settings

        # Update a setting
        settings.update({"runs_dir": "/path/to/runs"})

        # Update multiple settings
        settings.update({"runs_dir": "/path/to/runs", "tensorboard": False})

        # Reset settings to default values
        settings.reset()
        ```

    === "CLI"

        If you prefer using the command-line interface, the following commands will allow you to modify your settings:
        ```bash
        # Update a setting
        yolo settings runs_dir='/path/to/runs'

        # Update multiple settings
        yolo settings runs_dir='/path/to/runs' tensorboard=False

        # Reset settings to default values
        yolo settings reset
        ```

### Understanding Settings

The table below provides an overview of the settings available for adjustment within Ultralytics. Each setting is outlined along with an example value, the data type, and a brief description.

| Name               | Example Value         | Data Type | Description                                                                                                      |
| ------------------ | --------------------- | --------- | ---------------------------------------------------------------------------------------------------------------- |
| `settings_version` | `'0.0.4'`             | `str`     | Ultralytics _settings_ version (different from Ultralytics [pip](https://pypi.org/project/ultralytics/) version) |
| `datasets_dir`     | `'/path/to/datasets'` | `str`     | The directory where the datasets are stored                                                                      |
| `weights_dir`      | `'/path/to/weights'`  | `str`     | The directory where the model weights are stored                                                                 |
| `runs_dir`         | `'/path/to/runs'`     | `str`     | The directory where the experiment runs are stored                                                               |
| `uuid`             | `'a1b2c3d4'`          | `str`     | The unique identifier for the current settings                                                                   |
| `sync`             | `True`                | `bool`    | Whether to sync analytics and crashes to HUB                                                                     |
| `api_key`          | `''`                  | `str`     | Ultralytics HUB [API Key](https://hub.ultralytics.com/settings?tab=api+keys)                                     |
| `clearml`          | `True`                | `bool`    | Whether to use ClearML logging                                                                                   |
| `comet`            | `True`                | `bool`    | Whether to use [Comet ML](https://bit.ly/yolov8-readme-comet) for experiment tracking and visualization          |
| `dvc`              | `True`                | `bool`    | Whether to use [DVC for experiment tracking](https://dvc.org/doc/dvclive/ml-frameworks/yolo) and version control |
| `hub`              | `True`                | `bool`    | Whether to use [Ultralytics HUB](https://hub.ultralytics.com) integration                                        |
| `mlflow`           | `True`                | `bool`    | Whether to use MLFlow for experiment tracking                                                                    |
| `neptune`          | `True`                | `bool`    | Whether to use Neptune for experiment tracking                                                                   |
| `raytune`          | `True`                | `bool`    | Whether to use Ray Tune for hyperparameter tuning                                                                |
| `tensorboard`      | `True`                | `bool`    | Whether to use TensorBoard for visualization                                                                     |
| `wandb`            | `True`                | `bool`    | Whether to use Weights & Biases logging                                                                          |

As you navigate through your projects or experiments, be sure to revisit these settings to ensure that they are optimally configured for your needs.

## FAQ

### How do I install Ultralytics YOLOv8 using pip?

To install Ultralytics YOLOv8 with pip, execute the following command:

```bash
pip install ultralytics
```

For the latest stable release, this will install the `ultralytics` package directly from the Python Package Index (PyPI). For more details, visit the [ultralytics package on PyPI](https://pypi.org/project/ultralytics/).

Alternatively, you can install the latest development version directly from GitHub:

```bash
pip install git+https://github.com/ultralytics/ultralytics.git
```

Make sure to have the Git command-line tool installed on your system.

### Can I install Ultralytics YOLOv8 using conda?

Yes, you can install Ultralytics YOLOv8 using conda by running:

```bash
conda install -c conda-forge ultralytics
```

This method is an excellent alternative to pip and ensures compatibility with other packages in your environment. For CUDA environments, it's best to install `ultralytics`, `pytorch`, and `pytorch-cuda` simultaneously to resolve any conflicts:

```bash
conda install -c pytorch -c nvidia -c conda-forge pytorch torchvision pytorch-cuda=11.8 ultralytics
```

For more instructions, visit the [Conda quickstart guide](guides/conda-quickstart.md).

### What are the advantages of using Docker to run Ultralytics YOLOv8?

Using Docker to run Ultralytics YOLOv8 provides an isolated and consistent environment, ensuring smooth performance across different systems. It also eliminates the complexity of local installation. Official Docker images from Ultralytics are available on [Docker Hub](https://hub.docker.com/r/ultralytics/ultralytics), with different variants tailored for GPU, CPU, ARM64, NVIDIA Jetson, and Conda environments. Below are the commands to pull and run the latest image:

```bash
# Pull the latest ultralytics image from Docker Hub
sudo docker pull ultralytics/ultralytics:latest

# Run the ultralytics image in a container with GPU support
sudo docker run -it --ipc=host --gpus all ultralytics/ultralytics:latest
```

For more detailed Docker instructions, check out the [Docker quickstart guide](guides/docker-quickstart.md).

### How do I clone the Ultralytics repository for development?

To clone the Ultralytics repository and set up a development environment, use the following steps:

```bash
# Clone the ultralytics repository
git clone https://github.com/ultralytics/ultralytics

# Navigate to the cloned directory
cd ultralytics

# Install the package in editable mode for development
pip install -e .
```

This approach allows you to contribute to the project or experiment with the latest source code. For more details, visit the [Ultralytics GitHub repository](https://github.com/ultralytics/ultralytics).

### Why should I use Ultralytics YOLOv8 CLI?

The Ultralytics YOLOv8 command line interface (CLI) simplifies running object detection tasks without requiring Python code. You can execute single-line commands for tasks like training, validation, and prediction straight from your terminal. The basic syntax for `yolo` commands is:

```bash
yolo TASK MODE ARGS
```

For example, to train a detection model with specified parameters:

```bash
yolo train data=coco8.yaml model=yolov8n.pt epochs=10 lr0=0.01
```

Check out the full [CLI Guide](usage/cli.md) to explore more commands and usage examples.
=======
---
comments: true
description: Learn how to install Ultralytics using pip, conda, or Docker. Follow our step-by-step guide for a seamless setup of YOLOv8 with thorough instructions.
keywords: Ultralytics, YOLOv8, Install Ultralytics, pip, conda, Docker, GitHub, machine learning, object detection
---

## Install Ultralytics

Ultralytics provides various installation methods including pip, conda, and Docker. Install YOLOv8 via the `ultralytics` pip package for the latest stable release or by cloning the [Ultralytics GitHub repository](https://github.com/ultralytics/ultralytics) for the most up-to-date version. Docker can be used to execute the package in an isolated container, avoiding local installation.

<p align="center">
  <br>
  <iframe loading="lazy" width="720" height="405" src="https://www.youtube.com/embed/_a7cVL9hqnk"
    title="YouTube video player" frameborder="0"
    allow="accelerometer; autoplay; clipboard-write; encrypted-media; gyroscope; picture-in-picture; web-share"
    allowfullscreen>
  </iframe>
  <br>
  <strong>Watch:</strong> Ultralytics YOLO Quick Start Guide
</p>

!!! Example "Install"

    <p align="left" style="margin-bottom: -20px;">![PyPI - Python Version](https://img.shields.io/pypi/pyversions/ultralytics?logo=python&logoColor=gold)<p>

    === "Pip install (recommended)"

        Install the `ultralytics` package using pip, or update an existing installation by running `pip install -U ultralytics`. Visit the Python Package Index (PyPI) for more details on the `ultralytics` package: [https://pypi.org/project/ultralytics/](https://pypi.org/project/ultralytics/).

        [![PyPI - Version](https://img.shields.io/pypi/v/ultralytics?logo=pypi&logoColor=white)](https://pypi.org/project/ultralytics/)
        [![Downloads](https://static.pepy.tech/badge/ultralytics)](https://pepy.tech/project/ultralytics)

        ```bash
        # Install the ultralytics package from PyPI
        pip install ultralytics
        ```

        You can also install the `ultralytics` package directly from the GitHub [repository](https://github.com/ultralytics/ultralytics). This might be useful if you want the latest development version. Make sure to have the Git command-line tool installed on your system. The `@main` command installs the `main` branch and may be modified to another branch, i.e. `@my-branch`, or removed entirely to default to `main` branch.

        ```bash
        # Install the ultralytics package from GitHub
        pip install git+https://github.com/ultralytics/ultralytics.git@main
        ```

    === "Conda install"

        Conda is an alternative package manager to pip which may also be used for installation. Visit Anaconda for more details at [https://anaconda.org/conda-forge/ultralytics](https://anaconda.org/conda-forge/ultralytics). Ultralytics feedstock repository for updating the conda package is at [https://github.com/conda-forge/ultralytics-feedstock/](https://github.com/conda-forge/ultralytics-feedstock/).

        [![Conda Version](https://img.shields.io/conda/vn/conda-forge/ultralytics?logo=condaforge)](https://anaconda.org/conda-forge/ultralytics)
        [![Conda Downloads](https://img.shields.io/conda/dn/conda-forge/ultralytics.svg)](https://anaconda.org/conda-forge/ultralytics)
        [![Conda Recipe](https://img.shields.io/badge/recipe-ultralytics-green.svg)](https://anaconda.org/conda-forge/ultralytics)
        [![Conda Platforms](https://img.shields.io/conda/pn/conda-forge/ultralytics.svg)](https://anaconda.org/conda-forge/ultralytics)

        ```bash
        # Install the ultralytics package using conda
        conda install -c conda-forge ultralytics
        ```

        !!! Note

            If you are installing in a CUDA environment best practice is to install `ultralytics`, `pytorch` and `pytorch-cuda` in the same command to allow the conda package manager to resolve any conflicts, or else to install `pytorch-cuda` last to allow it override the CPU-specific `pytorch` package if necessary.
            ```bash
            # Install all packages together using conda
            conda install -c pytorch -c nvidia -c conda-forge pytorch torchvision pytorch-cuda=11.8 ultralytics
            ```

        ### Conda Docker Image

        Ultralytics Conda Docker images are also available from [DockerHub](https://hub.docker.com/r/ultralytics/ultralytics). These images are based on [Miniconda3](https://docs.conda.io/projects/miniconda/en/latest/) and are an simple way to start using `ultralytics` in a Conda environment.

        ```bash
        # Set image name as a variable
        t=ultralytics/ultralytics:latest-conda

        # Pull the latest ultralytics image from Docker Hub
        sudo docker pull $t

        # Run the ultralytics image in a container with GPU support
        sudo docker run -it --ipc=host --gpus all $t  # all GPUs
        sudo docker run -it --ipc=host --gpus '"device=2,3"' $t  # specify GPUs
        ```

    === "Git clone"

        Clone the `ultralytics` repository if you are interested in contributing to the development or wish to experiment with the latest source code. After cloning, navigate into the directory and install the package in editable mode `-e` using pip.

        [![GitHub last commit](https://img.shields.io/github/last-commit/ultralytics/ultralytics?logo=github)](https://github.com/ultralytics/ultralytics)
        [![GitHub commit activity](https://img.shields.io/github/commit-activity/t/ultralytics/ultralytics)](https://github.com/ultralytics/ultralytics)

        ```bash
        # Clone the ultralytics repository
        git clone https://github.com/ultralytics/ultralytics

        # Navigate to the cloned directory
        cd ultralytics

        # Install the package in editable mode for development
        pip install -e .
        ```

    === "Docker"

        Utilize Docker to effortlessly execute the `ultralytics` package in an isolated container, ensuring consistent and smooth performance across various environments. By choosing one of the official `ultralytics` images from [Docker Hub](https://hub.docker.com/r/ultralytics/ultralytics), you not only avoid the complexity of local installation but also benefit from access to a verified working environment. Ultralytics offers 5 main supported Docker images, each designed to provide high compatibility and efficiency for different platforms and use cases:

        [![Docker Image Version](https://img.shields.io/docker/v/ultralytics/ultralytics?sort=semver&logo=docker)](https://hub.docker.com/r/ultralytics/ultralytics)
        [![Docker Pulls](https://img.shields.io/docker/pulls/ultralytics/ultralytics)](https://hub.docker.com/r/ultralytics/ultralytics)

        - **Dockerfile:** GPU image recommended for training.
        - **Dockerfile-arm64:** Optimized for ARM64 architecture, allowing deployment on devices like Raspberry Pi and other ARM64-based platforms.
        - **Dockerfile-cpu:** Ubuntu-based CPU-only version suitable for inference and environments without GPUs.
        - **Dockerfile-jetson:** Tailored for NVIDIA Jetson devices, integrating GPU support optimized for these platforms.
        - **Dockerfile-python:** Minimal image with just Python and necessary dependencies, ideal for lightweight applications and development.
        - **Dockerfile-conda:** Based on Miniconda3 with conda installation of ultralytics package.

        Below are the commands to get the latest image and execute it:

        ```bash
        # Set image name as a variable
        t=ultralytics/ultralytics:latest

        # Pull the latest ultralytics image from Docker Hub
        sudo docker pull $t

        # Run the ultralytics image in a container with GPU support
        sudo docker run -it --ipc=host --gpus all $t  # all GPUs
        sudo docker run -it --ipc=host --gpus '"device=2,3"' $t  # specify GPUs
        ```

        The above command initializes a Docker container with the latest `ultralytics` image. The `-it` flag assigns a pseudo-TTY and maintains stdin open, enabling you to interact with the container. The `--ipc=host` flag sets the IPC (Inter-Process Communication) namespace to the host, which is essential for sharing memory between processes. The `--gpus all` flag enables access to all available GPUs inside the container, which is crucial for tasks that require GPU computation.

        Note: To work with files on your local machine within the container, use Docker volumes for mounting a local directory into the container:

        ```bash
        # Mount local directory to a directory inside the container
        sudo docker run -it --ipc=host --gpus all -v /path/on/host:/path/in/container $t
        ```

        Alter `/path/on/host` with the directory path on your local machine, and `/path/in/container` with the desired path inside the Docker container for accessibility.

        For advanced Docker usage, feel free to explore the [Ultralytics Docker Guide](./guides/docker-quickstart.md).

See the `ultralytics` [pyproject.toml](https://github.com/ultralytics/ultralytics/blob/main/pyproject.toml) file for a list of dependencies. Note that all examples above install all required dependencies.

!!! Tip "Tip"

    PyTorch requirements vary by operating system and CUDA requirements, so it's recommended to install PyTorch first following instructions at [https://pytorch.org/get-started/locally](https://pytorch.org/get-started/locally).

    <a href="https://pytorch.org/get-started/locally/">
        <img width="800" alt="PyTorch Installation Instructions" src="https://user-images.githubusercontent.com/26833433/228650108-ab0ec98a-b328-4f40-a40d-95355e8a84e3.png">
    </a>

## Use Ultralytics with CLI

The Ultralytics command line interface (CLI) allows for simple single-line commands without the need for a Python environment. CLI requires no customization or Python code. You can simply run all tasks from the terminal with the `yolo` command. Check out the [CLI Guide](usage/cli.md) to learn more about using YOLOv8 from the command line.

!!! Example

    === "Syntax"

        Ultralytics `yolo` commands use the following syntax:
        ```bash
        yolo TASK MODE ARGS
        ```

        - `TASK` (optional) is one of ([detect](tasks/detect.md), [segment](tasks/segment.md), [classify](tasks/classify.md), [pose](tasks/pose.md), [obb](tasks/obb.md))
        - `MODE` (required) is one of ([train](modes/train.md), [val](modes/val.md), [predict](modes/predict.md), [export](modes/export.md), [track](modes/track.md), [benchmark](modes/benchmark.md))
        - `ARGS` (optional) are `arg=value` pairs like `imgsz=640` that override defaults.

        See all `ARGS` in the full [Configuration Guide](usage/cfg.md) or with the `yolo cfg` CLI command.

    === "Train"

        Train a detection model for 10 epochs with an initial learning_rate of 0.01
        ```bash
        yolo train data=coco8.yaml model=yolov8n.pt epochs=10 lr0=0.01
        ```

    === "Predict"

        Predict a YouTube video using a pretrained segmentation model at image size 320:
        ```bash
        yolo predict model=yolov8n-seg.pt source='https://youtu.be/LNwODJXcvt4' imgsz=320
        ```

    === "Val"

        Val a pretrained detection model at batch-size 1 and image size 640:
        ```bash
        yolo val model=yolov8n.pt data=coco8.yaml batch=1 imgsz=640
        ```

    === "Export"

        Export a YOLOv8n classification model to ONNX format at image size 224 by 128 (no TASK required)
        ```bash
        yolo export model=yolov8n-cls.pt format=onnx imgsz=224,128
        ```

    === "Special"

        Run special commands to see version, view settings, run checks and more:
        ```bash
        yolo help
        yolo checks
        yolo version
        yolo settings
        yolo copy-cfg
        yolo cfg
        ```

!!! Warning "Warning"

    Arguments must be passed as `arg=val` pairs, split by an equals `=` sign and delimited by spaces between pairs. Do not use `--` argument prefixes or commas `,` between arguments.

    - `yolo predict model=yolov8n.pt imgsz=640 conf=0.25`  ✅
    - `yolo predict model yolov8n.pt imgsz 640 conf 0.25`  ❌ (missing `=`)
    - `yolo predict model=yolov8n.pt, imgsz=640, conf=0.25`  ❌ (do not use `,`)
    - `yolo predict --model yolov8n.pt --imgsz 640 --conf 0.25`  ❌ (do not use `--`)

[CLI Guide](usage/cli.md){ .md-button }

## Use Ultralytics with Python

YOLOv8's Python interface allows for seamless integration into your Python projects, making it easy to load, run, and process the model's output. Designed with simplicity and ease of use in mind, the Python interface enables users to quickly implement object detection, segmentation, and classification in their projects. This makes YOLOv8's Python interface an invaluable tool for anyone looking to incorporate these functionalities into their Python projects.

For example, users can load a model, train it, evaluate its performance on a validation set, and even export it to ONNX format with just a few lines of code. Check out the [Python Guide](usage/python.md) to learn more about using YOLOv8 within your Python projects.

!!! Example

    ```python
    from ultralytics import YOLO

    # Create a new YOLO model from scratch
    model = YOLO("yolov8n.yaml")

    # Load a pretrained YOLO model (recommended for training)
    model = YOLO("yolov8n.pt")

    # Train the model using the 'coco8.yaml' dataset for 3 epochs
    results = model.train(data="coco8.yaml", epochs=3)

    # Evaluate the model's performance on the validation set
    results = model.val()

    # Perform object detection on an image using the model
    results = model("https://ultralytics.com/images/bus.jpg")

    # Export the model to ONNX format
    success = model.export(format="onnx")
    ```

[Python Guide](usage/python.md){.md-button .md-button--primary}

## Ultralytics Settings

The Ultralytics library provides a powerful settings management system to enable fine-grained control over your experiments. By making use of the `SettingsManager` housed within the `ultralytics.utils` module, users can readily access and alter their settings. These are stored in a YAML file and can be viewed or modified either directly within the Python environment or via the Command-Line Interface (CLI).

### Inspecting Settings

To gain insight into the current configuration of your settings, you can view them directly:

!!! Example "View settings"

    === "Python"

        You can use Python to view your settings. Start by importing the `settings` object from the `ultralytics` module. Print and return settings using the following commands:
        ```python
        from ultralytics import settings

        # View all settings
        print(settings)

        # Return a specific setting
        value = settings["runs_dir"]
        ```

    === "CLI"

        Alternatively, the command-line interface allows you to check your settings with a simple command:
        ```bash
        yolo settings
        ```

### Modifying Settings

Ultralytics allows users to easily modify their settings. Changes can be performed in the following ways:

!!! Example "Update settings"

    === "Python"

        Within the Python environment, call the `update` method on the `settings` object to change your settings:
        ```python
        from ultralytics import settings

        # Update a setting
        settings.update({"runs_dir": "/path/to/runs"})

        # Update multiple settings
        settings.update({"runs_dir": "/path/to/runs", "tensorboard": False})

        # Reset settings to default values
        settings.reset()
        ```

    === "CLI"

        If you prefer using the command-line interface, the following commands will allow you to modify your settings:
        ```bash
        # Update a setting
        yolo settings runs_dir='/path/to/runs'

        # Update multiple settings
        yolo settings runs_dir='/path/to/runs' tensorboard=False

        # Reset settings to default values
        yolo settings reset
        ```

### Understanding Settings

The table below provides an overview of the settings available for adjustment within Ultralytics. Each setting is outlined along with an example value, the data type, and a brief description.

| Name               | Example Value         | Data Type | Description                                                                                                      |
| ------------------ | --------------------- | --------- | ---------------------------------------------------------------------------------------------------------------- |
| `settings_version` | `'0.0.4'`             | `str`     | Ultralytics _settings_ version (different from Ultralytics [pip](https://pypi.org/project/ultralytics/) version) |
| `datasets_dir`     | `'/path/to/datasets'` | `str`     | The directory where the datasets are stored                                                                      |
| `weights_dir`      | `'/path/to/weights'`  | `str`     | The directory where the model weights are stored                                                                 |
| `runs_dir`         | `'/path/to/runs'`     | `str`     | The directory where the experiment runs are stored                                                               |
| `uuid`             | `'a1b2c3d4'`          | `str`     | The unique identifier for the current settings                                                                   |
| `sync`             | `True`                | `bool`    | Whether to sync analytics and crashes to HUB                                                                     |
| `api_key`          | `''`                  | `str`     | Ultralytics HUB [API Key](https://hub.ultralytics.com/settings?tab=api+keys)                                     |
| `clearml`          | `True`                | `bool`    | Whether to use ClearML logging                                                                                   |
| `comet`            | `True`                | `bool`    | Whether to use [Comet ML](https://bit.ly/yolov8-readme-comet) for experiment tracking and visualization          |
| `dvc`              | `True`                | `bool`    | Whether to use [DVC for experiment tracking](https://dvc.org/doc/dvclive/ml-frameworks/yolo) and version control |
| `hub`              | `True`                | `bool`    | Whether to use [Ultralytics HUB](https://hub.ultralytics.com) integration                                        |
| `mlflow`           | `True`                | `bool`    | Whether to use MLFlow for experiment tracking                                                                    |
| `neptune`          | `True`                | `bool`    | Whether to use Neptune for experiment tracking                                                                   |
| `raytune`          | `True`                | `bool`    | Whether to use Ray Tune for hyperparameter tuning                                                                |
| `tensorboard`      | `True`                | `bool`    | Whether to use TensorBoard for visualization                                                                     |
| `wandb`            | `True`                | `bool`    | Whether to use Weights & Biases logging                                                                          |

As you navigate through your projects or experiments, be sure to revisit these settings to ensure that they are optimally configured for your needs.

## FAQ

### How do I install Ultralytics YOLOv8 using pip?

To install Ultralytics YOLOv8 with pip, execute the following command:

```bash
pip install ultralytics
```

For the latest stable release, this will install the `ultralytics` package directly from the Python Package Index (PyPI). For more details, visit the [ultralytics package on PyPI](https://pypi.org/project/ultralytics/).

Alternatively, you can install the latest development version directly from GitHub:

```bash
pip install git+https://github.com/ultralytics/ultralytics.git
```

Make sure to have the Git command-line tool installed on your system.

### Can I install Ultralytics YOLOv8 using conda?

Yes, you can install Ultralytics YOLOv8 using conda by running:

```bash
conda install -c conda-forge ultralytics
```

This method is an excellent alternative to pip and ensures compatibility with other packages in your environment. For CUDA environments, it's best to install `ultralytics`, `pytorch`, and `pytorch-cuda` simultaneously to resolve any conflicts:

```bash
conda install -c pytorch -c nvidia -c conda-forge pytorch torchvision pytorch-cuda=11.8 ultralytics
```

For more instructions, visit the [Conda quickstart guide](guides/conda-quickstart.md).

### What are the advantages of using Docker to run Ultralytics YOLOv8?

Using Docker to run Ultralytics YOLOv8 provides an isolated and consistent environment, ensuring smooth performance across different systems. It also eliminates the complexity of local installation. Official Docker images from Ultralytics are available on [Docker Hub](https://hub.docker.com/r/ultralytics/ultralytics), with different variants tailored for GPU, CPU, ARM64, NVIDIA Jetson, and Conda environments. Below are the commands to pull and run the latest image:

```bash
# Pull the latest ultralytics image from Docker Hub
sudo docker pull ultralytics/ultralytics:latest

# Run the ultralytics image in a container with GPU support
sudo docker run -it --ipc=host --gpus all ultralytics/ultralytics:latest
```

For more detailed Docker instructions, check out the [Docker quickstart guide](guides/docker-quickstart.md).

### How do I clone the Ultralytics repository for development?

To clone the Ultralytics repository and set up a development environment, use the following steps:

```bash
# Clone the ultralytics repository
git clone https://github.com/ultralytics/ultralytics

# Navigate to the cloned directory
cd ultralytics

# Install the package in editable mode for development
pip install -e .
```

This approach allows you to contribute to the project or experiment with the latest source code. For more details, visit the [Ultralytics GitHub repository](https://github.com/ultralytics/ultralytics).

### Why should I use Ultralytics YOLOv8 CLI?

The Ultralytics YOLOv8 command line interface (CLI) simplifies running object detection tasks without requiring Python code. You can execute single-line commands for tasks like training, validation, and prediction straight from your terminal. The basic syntax for `yolo` commands is:

```bash
yolo TASK MODE ARGS
```

For example, to train a detection model with specified parameters:

```bash
yolo train data=coco8.yaml model=yolov8n.pt epochs=10 lr0=0.01
```

Check out the full [CLI Guide](usage/cli.md) to explore more commands and usage examples.
>>>>>>> 9f22f451
<|MERGE_RESOLUTION|>--- conflicted
+++ resolved
@@ -1,4 +1,3 @@
-<<<<<<< HEAD
 ---
 comments: true
 description: Learn how to install Ultralytics using pip, conda, or Docker. Follow our step-by-step guide for a seamless setup of YOLOv8 with thorough instructions.
@@ -163,8 +162,8 @@
         yolo TASK MODE ARGS
         ```
 
-        - `TASK` (optional) is one of ([detect](tasks/detect.md), [segment](tasks/segment.md), [classify](tasks/classify.md), [pose](tasks/pose.md))
-        - `MODE` (required) is one of ([train](modes/train.md), [val](modes/val.md), [predict](modes/predict.md), [export](modes/export.md), [track](modes/track.md))
+        - `TASK` (optional) is one of ([detect](tasks/detect.md), [segment](tasks/segment.md), [classify](tasks/classify.md), [pose](tasks/pose.md), [obb](tasks/obb.md))
+        - `MODE` (required) is one of ([train](modes/train.md), [val](modes/val.md), [predict](modes/predict.md), [export](modes/export.md), [track](modes/track.md), [benchmark](modes/benchmark.md))
         - `ARGS` (optional) are `arg=value` pairs like `imgsz=640` that override defaults.
 
         See all `ARGS` in the full [Configuration Guide](usage/cfg.md) or with the `yolo cfg` CLI command.
@@ -424,432 +423,4 @@
 yolo train data=coco8.yaml model=yolov8n.pt epochs=10 lr0=0.01
 ```
 
-Check out the full [CLI Guide](usage/cli.md) to explore more commands and usage examples.
-=======
----
-comments: true
-description: Learn how to install Ultralytics using pip, conda, or Docker. Follow our step-by-step guide for a seamless setup of YOLOv8 with thorough instructions.
-keywords: Ultralytics, YOLOv8, Install Ultralytics, pip, conda, Docker, GitHub, machine learning, object detection
----
-
-## Install Ultralytics
-
-Ultralytics provides various installation methods including pip, conda, and Docker. Install YOLOv8 via the `ultralytics` pip package for the latest stable release or by cloning the [Ultralytics GitHub repository](https://github.com/ultralytics/ultralytics) for the most up-to-date version. Docker can be used to execute the package in an isolated container, avoiding local installation.
-
-<p align="center">
-  <br>
-  <iframe loading="lazy" width="720" height="405" src="https://www.youtube.com/embed/_a7cVL9hqnk"
-    title="YouTube video player" frameborder="0"
-    allow="accelerometer; autoplay; clipboard-write; encrypted-media; gyroscope; picture-in-picture; web-share"
-    allowfullscreen>
-  </iframe>
-  <br>
-  <strong>Watch:</strong> Ultralytics YOLO Quick Start Guide
-</p>
-
-!!! Example "Install"
-
-    <p align="left" style="margin-bottom: -20px;">![PyPI - Python Version](https://img.shields.io/pypi/pyversions/ultralytics?logo=python&logoColor=gold)<p>
-
-    === "Pip install (recommended)"
-
-        Install the `ultralytics` package using pip, or update an existing installation by running `pip install -U ultralytics`. Visit the Python Package Index (PyPI) for more details on the `ultralytics` package: [https://pypi.org/project/ultralytics/](https://pypi.org/project/ultralytics/).
-
-        [![PyPI - Version](https://img.shields.io/pypi/v/ultralytics?logo=pypi&logoColor=white)](https://pypi.org/project/ultralytics/)
-        [![Downloads](https://static.pepy.tech/badge/ultralytics)](https://pepy.tech/project/ultralytics)
-
-        ```bash
-        # Install the ultralytics package from PyPI
-        pip install ultralytics
-        ```
-
-        You can also install the `ultralytics` package directly from the GitHub [repository](https://github.com/ultralytics/ultralytics). This might be useful if you want the latest development version. Make sure to have the Git command-line tool installed on your system. The `@main` command installs the `main` branch and may be modified to another branch, i.e. `@my-branch`, or removed entirely to default to `main` branch.
-
-        ```bash
-        # Install the ultralytics package from GitHub
-        pip install git+https://github.com/ultralytics/ultralytics.git@main
-        ```
-
-    === "Conda install"
-
-        Conda is an alternative package manager to pip which may also be used for installation. Visit Anaconda for more details at [https://anaconda.org/conda-forge/ultralytics](https://anaconda.org/conda-forge/ultralytics). Ultralytics feedstock repository for updating the conda package is at [https://github.com/conda-forge/ultralytics-feedstock/](https://github.com/conda-forge/ultralytics-feedstock/).
-
-        [![Conda Version](https://img.shields.io/conda/vn/conda-forge/ultralytics?logo=condaforge)](https://anaconda.org/conda-forge/ultralytics)
-        [![Conda Downloads](https://img.shields.io/conda/dn/conda-forge/ultralytics.svg)](https://anaconda.org/conda-forge/ultralytics)
-        [![Conda Recipe](https://img.shields.io/badge/recipe-ultralytics-green.svg)](https://anaconda.org/conda-forge/ultralytics)
-        [![Conda Platforms](https://img.shields.io/conda/pn/conda-forge/ultralytics.svg)](https://anaconda.org/conda-forge/ultralytics)
-
-        ```bash
-        # Install the ultralytics package using conda
-        conda install -c conda-forge ultralytics
-        ```
-
-        !!! Note
-
-            If you are installing in a CUDA environment best practice is to install `ultralytics`, `pytorch` and `pytorch-cuda` in the same command to allow the conda package manager to resolve any conflicts, or else to install `pytorch-cuda` last to allow it override the CPU-specific `pytorch` package if necessary.
-            ```bash
-            # Install all packages together using conda
-            conda install -c pytorch -c nvidia -c conda-forge pytorch torchvision pytorch-cuda=11.8 ultralytics
-            ```
-
-        ### Conda Docker Image
-
-        Ultralytics Conda Docker images are also available from [DockerHub](https://hub.docker.com/r/ultralytics/ultralytics). These images are based on [Miniconda3](https://docs.conda.io/projects/miniconda/en/latest/) and are an simple way to start using `ultralytics` in a Conda environment.
-
-        ```bash
-        # Set image name as a variable
-        t=ultralytics/ultralytics:latest-conda
-
-        # Pull the latest ultralytics image from Docker Hub
-        sudo docker pull $t
-
-        # Run the ultralytics image in a container with GPU support
-        sudo docker run -it --ipc=host --gpus all $t  # all GPUs
-        sudo docker run -it --ipc=host --gpus '"device=2,3"' $t  # specify GPUs
-        ```
-
-    === "Git clone"
-
-        Clone the `ultralytics` repository if you are interested in contributing to the development or wish to experiment with the latest source code. After cloning, navigate into the directory and install the package in editable mode `-e` using pip.
-
-        [![GitHub last commit](https://img.shields.io/github/last-commit/ultralytics/ultralytics?logo=github)](https://github.com/ultralytics/ultralytics)
-        [![GitHub commit activity](https://img.shields.io/github/commit-activity/t/ultralytics/ultralytics)](https://github.com/ultralytics/ultralytics)
-
-        ```bash
-        # Clone the ultralytics repository
-        git clone https://github.com/ultralytics/ultralytics
-
-        # Navigate to the cloned directory
-        cd ultralytics
-
-        # Install the package in editable mode for development
-        pip install -e .
-        ```
-
-    === "Docker"
-
-        Utilize Docker to effortlessly execute the `ultralytics` package in an isolated container, ensuring consistent and smooth performance across various environments. By choosing one of the official `ultralytics` images from [Docker Hub](https://hub.docker.com/r/ultralytics/ultralytics), you not only avoid the complexity of local installation but also benefit from access to a verified working environment. Ultralytics offers 5 main supported Docker images, each designed to provide high compatibility and efficiency for different platforms and use cases:
-
-        [![Docker Image Version](https://img.shields.io/docker/v/ultralytics/ultralytics?sort=semver&logo=docker)](https://hub.docker.com/r/ultralytics/ultralytics)
-        [![Docker Pulls](https://img.shields.io/docker/pulls/ultralytics/ultralytics)](https://hub.docker.com/r/ultralytics/ultralytics)
-
-        - **Dockerfile:** GPU image recommended for training.
-        - **Dockerfile-arm64:** Optimized for ARM64 architecture, allowing deployment on devices like Raspberry Pi and other ARM64-based platforms.
-        - **Dockerfile-cpu:** Ubuntu-based CPU-only version suitable for inference and environments without GPUs.
-        - **Dockerfile-jetson:** Tailored for NVIDIA Jetson devices, integrating GPU support optimized for these platforms.
-        - **Dockerfile-python:** Minimal image with just Python and necessary dependencies, ideal for lightweight applications and development.
-        - **Dockerfile-conda:** Based on Miniconda3 with conda installation of ultralytics package.
-
-        Below are the commands to get the latest image and execute it:
-
-        ```bash
-        # Set image name as a variable
-        t=ultralytics/ultralytics:latest
-
-        # Pull the latest ultralytics image from Docker Hub
-        sudo docker pull $t
-
-        # Run the ultralytics image in a container with GPU support
-        sudo docker run -it --ipc=host --gpus all $t  # all GPUs
-        sudo docker run -it --ipc=host --gpus '"device=2,3"' $t  # specify GPUs
-        ```
-
-        The above command initializes a Docker container with the latest `ultralytics` image. The `-it` flag assigns a pseudo-TTY and maintains stdin open, enabling you to interact with the container. The `--ipc=host` flag sets the IPC (Inter-Process Communication) namespace to the host, which is essential for sharing memory between processes. The `--gpus all` flag enables access to all available GPUs inside the container, which is crucial for tasks that require GPU computation.
-
-        Note: To work with files on your local machine within the container, use Docker volumes for mounting a local directory into the container:
-
-        ```bash
-        # Mount local directory to a directory inside the container
-        sudo docker run -it --ipc=host --gpus all -v /path/on/host:/path/in/container $t
-        ```
-
-        Alter `/path/on/host` with the directory path on your local machine, and `/path/in/container` with the desired path inside the Docker container for accessibility.
-
-        For advanced Docker usage, feel free to explore the [Ultralytics Docker Guide](./guides/docker-quickstart.md).
-
-See the `ultralytics` [pyproject.toml](https://github.com/ultralytics/ultralytics/blob/main/pyproject.toml) file for a list of dependencies. Note that all examples above install all required dependencies.
-
-!!! Tip "Tip"
-
-    PyTorch requirements vary by operating system and CUDA requirements, so it's recommended to install PyTorch first following instructions at [https://pytorch.org/get-started/locally](https://pytorch.org/get-started/locally).
-
-    <a href="https://pytorch.org/get-started/locally/">
-        <img width="800" alt="PyTorch Installation Instructions" src="https://user-images.githubusercontent.com/26833433/228650108-ab0ec98a-b328-4f40-a40d-95355e8a84e3.png">
-    </a>
-
-## Use Ultralytics with CLI
-
-The Ultralytics command line interface (CLI) allows for simple single-line commands without the need for a Python environment. CLI requires no customization or Python code. You can simply run all tasks from the terminal with the `yolo` command. Check out the [CLI Guide](usage/cli.md) to learn more about using YOLOv8 from the command line.
-
-!!! Example
-
-    === "Syntax"
-
-        Ultralytics `yolo` commands use the following syntax:
-        ```bash
-        yolo TASK MODE ARGS
-        ```
-
-        - `TASK` (optional) is one of ([detect](tasks/detect.md), [segment](tasks/segment.md), [classify](tasks/classify.md), [pose](tasks/pose.md), [obb](tasks/obb.md))
-        - `MODE` (required) is one of ([train](modes/train.md), [val](modes/val.md), [predict](modes/predict.md), [export](modes/export.md), [track](modes/track.md), [benchmark](modes/benchmark.md))
-        - `ARGS` (optional) are `arg=value` pairs like `imgsz=640` that override defaults.
-
-        See all `ARGS` in the full [Configuration Guide](usage/cfg.md) or with the `yolo cfg` CLI command.
-
-    === "Train"
-
-        Train a detection model for 10 epochs with an initial learning_rate of 0.01
-        ```bash
-        yolo train data=coco8.yaml model=yolov8n.pt epochs=10 lr0=0.01
-        ```
-
-    === "Predict"
-
-        Predict a YouTube video using a pretrained segmentation model at image size 320:
-        ```bash
-        yolo predict model=yolov8n-seg.pt source='https://youtu.be/LNwODJXcvt4' imgsz=320
-        ```
-
-    === "Val"
-
-        Val a pretrained detection model at batch-size 1 and image size 640:
-        ```bash
-        yolo val model=yolov8n.pt data=coco8.yaml batch=1 imgsz=640
-        ```
-
-    === "Export"
-
-        Export a YOLOv8n classification model to ONNX format at image size 224 by 128 (no TASK required)
-        ```bash
-        yolo export model=yolov8n-cls.pt format=onnx imgsz=224,128
-        ```
-
-    === "Special"
-
-        Run special commands to see version, view settings, run checks and more:
-        ```bash
-        yolo help
-        yolo checks
-        yolo version
-        yolo settings
-        yolo copy-cfg
-        yolo cfg
-        ```
-
-!!! Warning "Warning"
-
-    Arguments must be passed as `arg=val` pairs, split by an equals `=` sign and delimited by spaces between pairs. Do not use `--` argument prefixes or commas `,` between arguments.
-
-    - `yolo predict model=yolov8n.pt imgsz=640 conf=0.25`  ✅
-    - `yolo predict model yolov8n.pt imgsz 640 conf 0.25`  ❌ (missing `=`)
-    - `yolo predict model=yolov8n.pt, imgsz=640, conf=0.25`  ❌ (do not use `,`)
-    - `yolo predict --model yolov8n.pt --imgsz 640 --conf 0.25`  ❌ (do not use `--`)
-
-[CLI Guide](usage/cli.md){ .md-button }
-
-## Use Ultralytics with Python
-
-YOLOv8's Python interface allows for seamless integration into your Python projects, making it easy to load, run, and process the model's output. Designed with simplicity and ease of use in mind, the Python interface enables users to quickly implement object detection, segmentation, and classification in their projects. This makes YOLOv8's Python interface an invaluable tool for anyone looking to incorporate these functionalities into their Python projects.
-
-For example, users can load a model, train it, evaluate its performance on a validation set, and even export it to ONNX format with just a few lines of code. Check out the [Python Guide](usage/python.md) to learn more about using YOLOv8 within your Python projects.
-
-!!! Example
-
-    ```python
-    from ultralytics import YOLO
-
-    # Create a new YOLO model from scratch
-    model = YOLO("yolov8n.yaml")
-
-    # Load a pretrained YOLO model (recommended for training)
-    model = YOLO("yolov8n.pt")
-
-    # Train the model using the 'coco8.yaml' dataset for 3 epochs
-    results = model.train(data="coco8.yaml", epochs=3)
-
-    # Evaluate the model's performance on the validation set
-    results = model.val()
-
-    # Perform object detection on an image using the model
-    results = model("https://ultralytics.com/images/bus.jpg")
-
-    # Export the model to ONNX format
-    success = model.export(format="onnx")
-    ```
-
-[Python Guide](usage/python.md){.md-button .md-button--primary}
-
-## Ultralytics Settings
-
-The Ultralytics library provides a powerful settings management system to enable fine-grained control over your experiments. By making use of the `SettingsManager` housed within the `ultralytics.utils` module, users can readily access and alter their settings. These are stored in a YAML file and can be viewed or modified either directly within the Python environment or via the Command-Line Interface (CLI).
-
-### Inspecting Settings
-
-To gain insight into the current configuration of your settings, you can view them directly:
-
-!!! Example "View settings"
-
-    === "Python"
-
-        You can use Python to view your settings. Start by importing the `settings` object from the `ultralytics` module. Print and return settings using the following commands:
-        ```python
-        from ultralytics import settings
-
-        # View all settings
-        print(settings)
-
-        # Return a specific setting
-        value = settings["runs_dir"]
-        ```
-
-    === "CLI"
-
-        Alternatively, the command-line interface allows you to check your settings with a simple command:
-        ```bash
-        yolo settings
-        ```
-
-### Modifying Settings
-
-Ultralytics allows users to easily modify their settings. Changes can be performed in the following ways:
-
-!!! Example "Update settings"
-
-    === "Python"
-
-        Within the Python environment, call the `update` method on the `settings` object to change your settings:
-        ```python
-        from ultralytics import settings
-
-        # Update a setting
-        settings.update({"runs_dir": "/path/to/runs"})
-
-        # Update multiple settings
-        settings.update({"runs_dir": "/path/to/runs", "tensorboard": False})
-
-        # Reset settings to default values
-        settings.reset()
-        ```
-
-    === "CLI"
-
-        If you prefer using the command-line interface, the following commands will allow you to modify your settings:
-        ```bash
-        # Update a setting
-        yolo settings runs_dir='/path/to/runs'
-
-        # Update multiple settings
-        yolo settings runs_dir='/path/to/runs' tensorboard=False
-
-        # Reset settings to default values
-        yolo settings reset
-        ```
-
-### Understanding Settings
-
-The table below provides an overview of the settings available for adjustment within Ultralytics. Each setting is outlined along with an example value, the data type, and a brief description.
-
-| Name               | Example Value         | Data Type | Description                                                                                                      |
-| ------------------ | --------------------- | --------- | ---------------------------------------------------------------------------------------------------------------- |
-| `settings_version` | `'0.0.4'`             | `str`     | Ultralytics _settings_ version (different from Ultralytics [pip](https://pypi.org/project/ultralytics/) version) |
-| `datasets_dir`     | `'/path/to/datasets'` | `str`     | The directory where the datasets are stored                                                                      |
-| `weights_dir`      | `'/path/to/weights'`  | `str`     | The directory where the model weights are stored                                                                 |
-| `runs_dir`         | `'/path/to/runs'`     | `str`     | The directory where the experiment runs are stored                                                               |
-| `uuid`             | `'a1b2c3d4'`          | `str`     | The unique identifier for the current settings                                                                   |
-| `sync`             | `True`                | `bool`    | Whether to sync analytics and crashes to HUB                                                                     |
-| `api_key`          | `''`                  | `str`     | Ultralytics HUB [API Key](https://hub.ultralytics.com/settings?tab=api+keys)                                     |
-| `clearml`          | `True`                | `bool`    | Whether to use ClearML logging                                                                                   |
-| `comet`            | `True`                | `bool`    | Whether to use [Comet ML](https://bit.ly/yolov8-readme-comet) for experiment tracking and visualization          |
-| `dvc`              | `True`                | `bool`    | Whether to use [DVC for experiment tracking](https://dvc.org/doc/dvclive/ml-frameworks/yolo) and version control |
-| `hub`              | `True`                | `bool`    | Whether to use [Ultralytics HUB](https://hub.ultralytics.com) integration                                        |
-| `mlflow`           | `True`                | `bool`    | Whether to use MLFlow for experiment tracking                                                                    |
-| `neptune`          | `True`                | `bool`    | Whether to use Neptune for experiment tracking                                                                   |
-| `raytune`          | `True`                | `bool`    | Whether to use Ray Tune for hyperparameter tuning                                                                |
-| `tensorboard`      | `True`                | `bool`    | Whether to use TensorBoard for visualization                                                                     |
-| `wandb`            | `True`                | `bool`    | Whether to use Weights & Biases logging                                                                          |
-
-As you navigate through your projects or experiments, be sure to revisit these settings to ensure that they are optimally configured for your needs.
-
-## FAQ
-
-### How do I install Ultralytics YOLOv8 using pip?
-
-To install Ultralytics YOLOv8 with pip, execute the following command:
-
-```bash
-pip install ultralytics
-```
-
-For the latest stable release, this will install the `ultralytics` package directly from the Python Package Index (PyPI). For more details, visit the [ultralytics package on PyPI](https://pypi.org/project/ultralytics/).
-
-Alternatively, you can install the latest development version directly from GitHub:
-
-```bash
-pip install git+https://github.com/ultralytics/ultralytics.git
-```
-
-Make sure to have the Git command-line tool installed on your system.
-
-### Can I install Ultralytics YOLOv8 using conda?
-
-Yes, you can install Ultralytics YOLOv8 using conda by running:
-
-```bash
-conda install -c conda-forge ultralytics
-```
-
-This method is an excellent alternative to pip and ensures compatibility with other packages in your environment. For CUDA environments, it's best to install `ultralytics`, `pytorch`, and `pytorch-cuda` simultaneously to resolve any conflicts:
-
-```bash
-conda install -c pytorch -c nvidia -c conda-forge pytorch torchvision pytorch-cuda=11.8 ultralytics
-```
-
-For more instructions, visit the [Conda quickstart guide](guides/conda-quickstart.md).
-
-### What are the advantages of using Docker to run Ultralytics YOLOv8?
-
-Using Docker to run Ultralytics YOLOv8 provides an isolated and consistent environment, ensuring smooth performance across different systems. It also eliminates the complexity of local installation. Official Docker images from Ultralytics are available on [Docker Hub](https://hub.docker.com/r/ultralytics/ultralytics), with different variants tailored for GPU, CPU, ARM64, NVIDIA Jetson, and Conda environments. Below are the commands to pull and run the latest image:
-
-```bash
-# Pull the latest ultralytics image from Docker Hub
-sudo docker pull ultralytics/ultralytics:latest
-
-# Run the ultralytics image in a container with GPU support
-sudo docker run -it --ipc=host --gpus all ultralytics/ultralytics:latest
-```
-
-For more detailed Docker instructions, check out the [Docker quickstart guide](guides/docker-quickstart.md).
-
-### How do I clone the Ultralytics repository for development?
-
-To clone the Ultralytics repository and set up a development environment, use the following steps:
-
-```bash
-# Clone the ultralytics repository
-git clone https://github.com/ultralytics/ultralytics
-
-# Navigate to the cloned directory
-cd ultralytics
-
-# Install the package in editable mode for development
-pip install -e .
-```
-
-This approach allows you to contribute to the project or experiment with the latest source code. For more details, visit the [Ultralytics GitHub repository](https://github.com/ultralytics/ultralytics).
-
-### Why should I use Ultralytics YOLOv8 CLI?
-
-The Ultralytics YOLOv8 command line interface (CLI) simplifies running object detection tasks without requiring Python code. You can execute single-line commands for tasks like training, validation, and prediction straight from your terminal. The basic syntax for `yolo` commands is:
-
-```bash
-yolo TASK MODE ARGS
-```
-
-For example, to train a detection model with specified parameters:
-
-```bash
-yolo train data=coco8.yaml model=yolov8n.pt epochs=10 lr0=0.01
-```
-
-Check out the full [CLI Guide](usage/cli.md) to explore more commands and usage examples.
->>>>>>> 9f22f451
+Check out the full [CLI Guide](usage/cli.md) to explore more commands and usage examples.