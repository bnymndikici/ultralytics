--- conflicted
+++ resolved
@@ -168,13 +168,7 @@
           python -m pip install --upgrade pip wheel
           torch=""
           if [ "${{ matrix.torch }}" == "1.8.0" ]; then
-<<<<<<< HEAD
-              pip install -e . torch==1.8.0 torchvision==0.9.0 pytest-cov "coremltools>=7.0" --extra-index-url https://download.pytorch.org/whl/cpu
-          else
-              pip install -e . pytest-cov --extra-index-url https://download.pytorch.org/whl/cpu
-=======
               torch="torch==1.8.0 torchvision==0.9.0"
->>>>>>> aca8eb1f
           fi
           pip install -e . $torch pytest-cov "coremltools>=7.0" --extra-index-url https://download.pytorch.org/whl/cpu
       - name: Check environment
