<<<<<<< HEAD
---
description: Explore the details of Ultralytics engine results including classes like BaseTensor, Results, Boxes, Masks, Keypoints, Probs, and OBB to handle inference results efficiently.
keywords: Ultralytics, engine results, BaseTensor, Results class, Boxes, Masks, Keypoints, Probs, OBB, inference results, machine learning, PyTorch
---

# Reference for `ultralytics/engine/results.py`

!!! Note

    This file is available at [https://github.com/ultralytics/ultralytics/blob/main/ultralytics/engine/results.py](https://github.com/ultralytics/ultralytics/blob/main/ultralytics/engine/results.py). If you spot a problem please help fix it by [contributing](https://docs.ultralytics.com/help/contributing/) a [Pull Request](https://github.com/ultralytics/ultralytics/edit/main/ultralytics/engine/results.py) 🛠️. Thank you 🙏!

<br><br>

## ::: ultralytics.engine.results.BaseTensor

<br><br>

## ::: ultralytics.engine.results.Results

<br><br>

## ::: ultralytics.engine.results.Boxes

<br><br>

## ::: ultralytics.engine.results.Masks

<br><br>

## ::: ultralytics.engine.results.Keypoints

<br><br>

## ::: ultralytics.engine.results.Probs

<br><br>

## ::: ultralytics.engine.results.OBB

<br><br>
=======
---
description: Explore the details of Ultralytics engine results including classes like BaseTensor, Results, Boxes, Masks, Keypoints, Probs, and OBB to handle inference results efficiently.
keywords: Ultralytics, engine results, BaseTensor, Results class, Boxes, Masks, Keypoints, Probs, OBB, inference results, machine learning, PyTorch
---

# Reference for `ultralytics/engine/results.py`

!!! Note

    This file is available at [https://github.com/ultralytics/ultralytics/blob/main/ultralytics/engine/results.py](https://github.com/ultralytics/ultralytics/blob/main/ultralytics/engine/results.py). If you spot a problem please help fix it by [contributing](https://docs.ultralytics.com/help/contributing/) a [Pull Request](https://github.com/ultralytics/ultralytics/edit/main/ultralytics/engine/results.py) 🛠️. Thank you 🙏!

<br>

## ::: ultralytics.engine.results.BaseTensor

<br><br><hr><br>

## ::: ultralytics.engine.results.Results

<br><br><hr><br>

## ::: ultralytics.engine.results.Boxes

<br><br><hr><br>

## ::: ultralytics.engine.results.Masks

<br><br><hr><br>

## ::: ultralytics.engine.results.Keypoints

<br><br><hr><br>

## ::: ultralytics.engine.results.Probs

<br><br><hr><br>

## ::: ultralytics.engine.results.OBB

<br><br>
>>>>>>> 9f22f451
<|MERGE_RESOLUTION|>--- conflicted
+++ resolved
@@ -1,45 +1,3 @@
-<<<<<<< HEAD
----
-description: Explore the details of Ultralytics engine results including classes like BaseTensor, Results, Boxes, Masks, Keypoints, Probs, and OBB to handle inference results efficiently.
-keywords: Ultralytics, engine results, BaseTensor, Results class, Boxes, Masks, Keypoints, Probs, OBB, inference results, machine learning, PyTorch
----
-
-# Reference for `ultralytics/engine/results.py`
-
-!!! Note
-
-    This file is available at [https://github.com/ultralytics/ultralytics/blob/main/ultralytics/engine/results.py](https://github.com/ultralytics/ultralytics/blob/main/ultralytics/engine/results.py). If you spot a problem please help fix it by [contributing](https://docs.ultralytics.com/help/contributing/) a [Pull Request](https://github.com/ultralytics/ultralytics/edit/main/ultralytics/engine/results.py) 🛠️. Thank you 🙏!
-
-<br><br>
-
-## ::: ultralytics.engine.results.BaseTensor
-
-<br><br>
-
-## ::: ultralytics.engine.results.Results
-
-<br><br>
-
-## ::: ultralytics.engine.results.Boxes
-
-<br><br>
-
-## ::: ultralytics.engine.results.Masks
-
-<br><br>
-
-## ::: ultralytics.engine.results.Keypoints
-
-<br><br>
-
-## ::: ultralytics.engine.results.Probs
-
-<br><br>
-
-## ::: ultralytics.engine.results.OBB
-
-<br><br>
-=======
 ---
 description: Explore the details of Ultralytics engine results including classes like BaseTensor, Results, Boxes, Masks, Keypoints, Probs, and OBB to handle inference results efficiently.
 keywords: Ultralytics, engine results, BaseTensor, Results class, Boxes, Masks, Keypoints, Probs, OBB, inference results, machine learning, PyTorch
@@ -79,5 +37,4 @@
 
 ## ::: ultralytics.engine.results.OBB
 
-<br><br>
->>>>>>> 9f22f451
+<br><br>