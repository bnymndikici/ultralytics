--- conflicted
+++ resolved
@@ -97,17 +97,10 @@
 ]
 export = [
     "onnx>=1.12.0", # ONNX export
-<<<<<<< HEAD
-    "coremltools>=7.0; platform_system != 'Windows'", # CoreML only supported on macOS and Linux
-    "openvino>=2023.0", # OpenVINO export
-    "tensorflow<=2.13.1", # TF bug https://github.com/ultralytics_4bands/ultralytics_4bands/issues/5161
-    "tensorflowjs>=3.9.0", # TF.js export, automatically installs tensorflow
-=======
     "coremltools>=7.0; platform_system != 'Windows' and python_version <= '3.11'", # CoreML supported on macOS and Linux
     "openvino>=2024.0.0", # OpenVINO export
     "tensorflow<=2.13.1; python_version <= '3.11'", # TF bug https://github.com/ultralytics/ultralytics/issues/5161
     "tensorflowjs>=3.9.0; python_version <= '3.11'", # TF.js export, automatically installs tensorflow
->>>>>>> 6a2fddfb
 ]
 explorer = [
     "lancedb", # vector search
@@ -124,11 +117,7 @@
     "dvclive>=2.12.0",
 ]
 extra = [
-<<<<<<< HEAD
-    "hub-sdk>=0.0.2", # ultralytics_4bands HUB
-=======
     "hub-sdk>=0.0.5", # Ultralytics HUB
->>>>>>> 6a2fddfb
     "ipython", # interactive notebook
     "albumentations>=1.0.3", # training augmentations
     "pycocotools>=2.0.7", # COCO mAP
