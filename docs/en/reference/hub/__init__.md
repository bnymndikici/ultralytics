--- conflicted
+++ resolved
@@ -1,45 +1,3 @@
-<<<<<<< HEAD
----
-description: Explore Ultralytics HUB API functions for login, logout, model reset, export, and dataset checks. Enhance your YOLO workflows with these essential utilities.
-keywords: Ultralytics HUB API, login, logout, reset model, export model, check dataset, YOLO, machine learning
----
-
-# Reference for `ultralytics/hub/__init__.py`
-
-!!! Note
-
-    This file is available at [https://github.com/ultralytics/ultralytics/blob/main/ultralytics/hub/__init__.py](https://github.com/ultralytics/ultralytics/blob/main/ultralytics/hub/__init__.py). If you spot a problem please help fix it by [contributing](https://docs.ultralytics.com/help/contributing/) a [Pull Request](https://github.com/ultralytics/ultralytics/edit/main/ultralytics/hub/__init__.py) 🛠️. Thank you 🙏!
-
-<br><br>
-
-## ::: ultralytics.hub.login
-
-<br><br>
-
-## ::: ultralytics.hub.logout
-
-<br><br>
-
-## ::: ultralytics.hub.reset_model
-
-<br><br>
-
-## ::: ultralytics.hub.export_fmts_hub
-
-<br><br>
-
-## ::: ultralytics.hub.export_model
-
-<br><br>
-
-## ::: ultralytics.hub.get_export
-
-<br><br>
-
-## ::: ultralytics.hub.check_dataset
-
-<br><br>
-=======
 ---
 description: Explore Ultralytics HUB API functions for login, logout, model reset, export, and dataset checks. Enhance your YOLO workflows with these essential utilities.
 keywords: Ultralytics HUB API, login, logout, reset model, export model, check dataset, YOLO, machine learning
@@ -79,5 +37,4 @@
 
 ## ::: ultralytics.hub.check_dataset
 
-<br><br>
->>>>>>> 9f22f451
+<br><br>