--- conflicted
+++ resolved
@@ -26,12 +26,8 @@
 import ultralytics.yolo.utils as utils
 import ultralytics.yolo.utils.loggers as loggers
 from ultralytics.yolo.data.utils import check_dataset, check_dataset_yaml
-<<<<<<< HEAD
-from ultralytics.yolo.utils import LOGGER, ROOT
-=======
 from ultralytics.yolo.utils import LOGGER, ROOT, TQDM_BAR_FORMAT
 from ultralytics.yolo.utils.checks import print_args
->>>>>>> 27d65451
 from ultralytics.yolo.utils.files import increment_path, save_yaml
 from ultralytics.yolo.utils.modeling import get_model
 from ultralytics.yolo.utils.torch_utils import ModelEMA, de_parallel
@@ -68,12 +64,9 @@
             self.data = check_dataset(self.data)
         self.trainset, self.testset = self.get_dataset(self.data)
         if self.args.model:
-<<<<<<< HEAD
-            self.model = self.get_model(self.args.model, self.data)
+            self.model = self.get_model(self.args.model)
         self.ema = None
-=======
-            self.model = self.get_model(self.args.model)
->>>>>>> 27d65451
+
 
         # epoch level metrics
         self.metrics = {}  # handle metrics returned by validator
