--- conflicted
+++ resolved
@@ -1,39 +1,3 @@
-<<<<<<< HEAD
-# Ultralytics YOLO 🚀, AGPL-3.0 license
-
-from pathlib import Path
-
-from ultralytics.engine.model import Model
-
-from .predict import FastSAMPredictor
-from .val import FastSAMValidator
-
-
-class FastSAM(Model):
-    """
-    FastSAM model interface.
-
-    Example:
-        ```python
-        from ultralytics import FastSAM
-
-        model = FastSAM('last.pt')
-        results = model.predict('ultralytics/assets/bus.jpg')
-        ```
-    """
-
-    def __init__(self, model="FastSAM-x.pt"):
-        """Call the __init__ method of the parent class (YOLO) with the updated default model."""
-        if str(model) == "FastSAM.pt":
-            model = "FastSAM-x.pt"
-        assert Path(model).suffix not in {".yaml", ".yml"}, "FastSAM models only support pre-trained models."
-        super().__init__(model=model, task="segment")
-
-    @property
-    def task_map(self):
-        """Returns a dictionary mapping segment task to corresponding predictor and validator classes."""
-        return {"segment": {"predictor": FastSAMPredictor, "validator": FastSAMValidator}}
-=======
 # Ultralytics YOLO 🚀, AGPL-3.0 license
 
 from pathlib import Path
@@ -85,5 +49,4 @@
     @property
     def task_map(self):
         """Returns a dictionary mapping segment task to corresponding predictor and validator classes."""
-        return {"segment": {"predictor": FastSAMPredictor, "validator": FastSAMValidator}}
->>>>>>> 9f22f451
+        return {"segment": {"predictor": FastSAMPredictor, "validator": FastSAMValidator}}