--- conflicted
+++ resolved
@@ -42,16 +42,10 @@
         # Heatmap Init
         heatmap_obj = heatmap.Heatmap()
         heatmap_obj.set_args(colormap=cv2.COLORMAP_CIVIDIS,
-<<<<<<< HEAD
-                             imw=cap.get(4),  # should same as im0 width
-                             imh=cap.get(3),  # should same as im0 height
+                             imw=cap.get(4),  # should same as cap width
+                             imh=cap.get(3),  # should same as cap height
                              view_img=True,
                              decay_factor=0.99)
-=======
-                              imw=cap.get(4),  # should same as cap width
-                              imh=cap.get(3),  # should same as cap height
-                              view_img=True)
->>>>>>> 34b10b2d
 
         while cap.isOpened():
             success, im0 = cap.read()
