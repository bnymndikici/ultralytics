--- conflicted
+++ resolved
@@ -1,4 +1,3 @@
-<<<<<<< HEAD
 # Ultralytics YOLO 🚀, AGPL-3.0 license
 
 import inspect
@@ -18,6 +17,7 @@
     DEFAULT_CFG_DICT,
     LOGGER,
     RANK,
+    SETTINGS,
     callbacks,
     checks,
     emojis,
@@ -31,26 +31,18 @@
 
     This class provides a common interface for various operations related to YOLO models, such as training,
     validation, prediction, exporting, and benchmarking. It handles different types of models, including those
-    loaded from local files, Ultralytics HUB, or Triton Server. The class is designed to be flexible and
-    extendable for different tasks and model configurations.
-
-    Args:
-        model (Union[str, Path], optional): Path or name of the model to load or create. This can be a local file
-            path, a model name from Ultralytics HUB, or a Triton Server model. Defaults to 'yolov8n.pt'.
-        task (Any, optional): The task type associated with the YOLO model. This can be used to specify the model's
-            application domain, such as object detection, segmentation, etc. Defaults to None.
-        verbose (bool, optional): If True, enables verbose output during the model's operations. Defaults to False.
+    loaded from local files, Ultralytics HUB, or Triton Server.
 
     Attributes:
-        callbacks (dict): A dictionary of callback functions for various events during model operations.
+        callbacks (Dict): A dictionary of callback functions for various events during model operations.
         predictor (BasePredictor): The predictor object used for making predictions.
         model (nn.Module): The underlying PyTorch model.
         trainer (BaseTrainer): The trainer object used for training the model.
-        ckpt (dict): The checkpoint data if the model is loaded from a *.pt file.
+        ckpt (Dict): The checkpoint data if the model is loaded from a *.pt file.
         cfg (str): The configuration of the model if loaded from a *.yaml file.
         ckpt_path (str): The path to the checkpoint file.
-        overrides (dict): A dictionary of overrides for model configuration.
-        metrics (dict): The latest training/validation metrics.
+        overrides (Dict): A dictionary of overrides for model configuration.
+        metrics (Dict): The latest training/validation metrics.
         session (HUBTrainingSession): The Ultralytics HUB session, if applicable.
         task (str): The type of task the model is intended for.
         model_name (str): The name of the model.
@@ -76,19 +68,14 @@
         add_callback: Adds a callback function for an event.
         clear_callback: Clears all callbacks for an event.
         reset_callbacks: Resets all callbacks to their default functions.
-        is_triton_model: Checks if a model is a Triton Server model.
-        is_hub_model: Checks if a model is an Ultralytics HUB model.
-        _reset_ckpt_args: Resets checkpoint arguments when loading a PyTorch model.
-        _smart_load: Loads the appropriate module based on the model task.
-        task_map: Provides a mapping from model tasks to corresponding classes.
-
-    Raises:
-        FileNotFoundError: If the specified model file does not exist or is inaccessible.
-        ValueError: If the model file or configuration is invalid or unsupported.
-        ImportError: If required dependencies for specific model types (like HUB SDK) are not installed.
-        TypeError: If the model is not a PyTorch model when required.
-        AttributeError: If required attributes or methods are not implemented or available.
-        NotImplementedError: If a specific model task or mode is not supported.
+
+    Examples:
+        >>> from ultralytics import YOLO
+        >>> model = YOLO('yolov8n.pt')
+        >>> results = model.predict('image.jpg')
+        >>> model.train(data='coco128.yaml', epochs=3)
+        >>> metrics = model.val()
+        >>> model.export(format='onnx')
     """
 
     def __init__(
@@ -100,22 +87,27 @@
         """
         Initializes a new instance of the YOLO model class.
 
-        This constructor sets up the model based on the provided model path or name. It handles various types of model
-        sources, including local files, Ultralytics HUB models, and Triton Server models. The method initializes several
-        important attributes of the model and prepares it for operations like training, prediction, or export.
-
-        Args:
-            model (Union[str, Path], optional): The path or model file to load or create. This can be a local
-                file path, a model name from Ultralytics HUB, or a Triton Server model. Defaults to 'yolov8n.pt'.
-            task (Any, optional): The task type associated with the YOLO model, specifying its application domain.
-                Defaults to None.
-            verbose (bool, optional): If True, enables verbose output during the model's initialization and subsequent
-                operations. Defaults to False.
+        This constructor sets up the model based on the provided model path or name. It handles various types of
+        model sources, including local files, Ultralytics HUB models, and Triton Server models. The method
+        initializes several important attributes of the model and prepares it for operations like training,
+        prediction, or export.
+
+        Args:
+            model (Union[str, Path]): Path or name of the model to load or create. Can be a local file path, a
+                model name from Ultralytics HUB, or a Triton Server model.
+            task (str | None): The task type associated with the YOLO model, specifying its application domain.
+            verbose (bool): If True, enables verbose output during the model's initialization and subsequent
+                operations.
 
         Raises:
             FileNotFoundError: If the specified model file does not exist or is inaccessible.
             ValueError: If the model file or configuration is invalid or unsupported.
             ImportError: If required dependencies for specific model types (like HUB SDK) are not installed.
+
+        Examples:
+            >>> model = Model("yolov8n.pt")
+            >>> model = Model("path/to/model.yaml", task="detect")
+            >>> model = Model("hub_model", verbose=True)
         """
         super().__init__()
         self.callbacks = callbacks.get_default_callbacks()
@@ -156,27 +148,50 @@
         **kwargs,
     ) -> list:
         """
-        An alias for the predict method, enabling the model instance to be callable.
-
-        This method simplifies the process of making predictions by allowing the model instance to be called directly
-        with the required arguments for prediction.
-
-        Args:
-            source (str | Path | int | PIL.Image | np.ndarray, optional): The source of the image for making
-                predictions. Accepts various types, including file paths, URLs, PIL images, and numpy arrays.
-                Defaults to None.
-            stream (bool, optional): If True, treats the input source as a continuous stream for predictions.
-                Defaults to False.
-            **kwargs (any): Additional keyword arguments for configuring the prediction process.
-
-        Returns:
-            (List[ultralytics.engine.results.Results]): A list of prediction results, encapsulated in the Results class.
+        Alias for the predict method, enabling the model instance to be callable for predictions.
+
+        This method simplifies the process of making predictions by allowing the model instance to be called
+        directly with the required arguments.
+
+        Args:
+            source (str | Path | int | PIL.Image | np.ndarray | torch.Tensor | List | Tuple): The source of
+                the image(s) to make predictions on. Can be a file path, URL, PIL image, numpy array, PyTorch
+                tensor, or a list/tuple of these.
+            stream (bool): If True, treat the input source as a continuous stream for predictions.
+            **kwargs (Any): Additional keyword arguments to configure the prediction process.
+
+        Returns:
+            (List[ultralytics.engine.results.Results]): A list of prediction results, each encapsulated in a
+                Results object.
+
+        Examples:
+            >>> model = YOLO('yolov8n.pt')
+            >>> results = model('https://ultralytics.com/images/bus.jpg')
+            >>> for r in results:
+            ...     print(f"Detected {len(r)} objects in image")
         """
         return self.predict(source, stream, **kwargs)
 
     @staticmethod
     def is_triton_model(model: str) -> bool:
-        """Is model a Triton Server URL string, i.e. <scheme>://<netloc>/<endpoint>/<task_name>"""
+        """
+        Checks if the given model string is a Triton Server URL.
+
+        This static method determines whether the provided model string represents a valid Triton Server URL by
+        parsing its components using urllib.parse.urlsplit().
+
+        Args:
+            model (str): The model string to be checked.
+
+        Returns:
+            (bool): True if the model string is a valid Triton Server URL, False otherwise.
+
+        Examples:
+            >>> Model.is_triton_model('http://localhost:8000/v2/models/yolov8n')
+            True
+            >>> Model.is_triton_model('yolov8n.pt')
+            False
+        """
         from urllib.parse import urlsplit
 
         url = urlsplit(model)
@@ -184,7 +199,30 @@
 
     @staticmethod
     def is_hub_model(model: str) -> bool:
-        """Check if the provided model is a HUB model."""
+        """
+        Check if the provided model is an Ultralytics HUB model.
+
+        This static method determines whether the given model string represents a valid Ultralytics HUB model
+        identifier. It checks for three possible formats: a full HUB URL, an API key and model ID combination,
+        or a standalone model ID.
+
+        Args:
+            model (str): The model identifier to check. This can be a URL, an API key and model ID
+                combination, or a standalone model ID.
+
+        Returns:
+            (bool): True if the model is a valid Ultralytics HUB model, False otherwise.
+
+        Examples:
+            >>> Model.is_hub_model("https://hub.ultralytics.com/models/example_model")
+            True
+            >>> Model.is_hub_model("api_key_example_model_id")
+            True
+            >>> Model.is_hub_model("example_model_id")
+            True
+            >>> Model.is_hub_model("not_a_hub_model.pt")
+            False
+        """
         return any(
             (
                 model.startswith(f"{HUB_WEB_ROOT}/models/"),  # i.e. https://hub.ultralytics.com/models/MODEL_ID
@@ -197,11 +235,24 @@
         """
         Initializes a new model and infers the task type from the model definitions.
 
-        Args:
-            cfg (str): model configuration file
-            task (str | None): model task
-            model (BaseModel): Customized model.
-            verbose (bool): display model info on load
+        This method creates a new model instance based on the provided configuration file. It loads the model
+        configuration, infers the task type if not specified, and initializes the model using the appropriate
+        class from the task map.
+
+        Args:
+            cfg (str): Path to the model configuration file in YAML format.
+            task (str | None): The specific task for the model. If None, it will be inferred from the config.
+            model (torch.nn.Module | None): A custom model instance. If provided, it will be used instead of creating
+                a new one.
+            verbose (bool): If True, displays model information during loading.
+
+        Raises:
+            ValueError: If the configuration file is invalid or the task cannot be inferred.
+            ImportError: If the required dependencies for the specified task are not installed.
+
+        Examples:
+            >>> model = Model()
+            >>> model._new('yolov8n.yaml', task='detect', verbose=True)
         """
         cfg_dict = yaml_model_load(cfg)
         self.cfg = cfg
@@ -217,14 +268,26 @@
 
     def _load(self, weights: str, task=None) -> None:
         """
-        Initializes a new model and infers the task type from the model head.
-
-        Args:
-            weights (str): model checkpoint to be loaded
-            task (str | None): model task
+        Loads a model from a checkpoint file or initializes it from a weights file.
+
+        This method handles loading models from either .pt checkpoint files or other weight file formats. It sets
+        up the model, task, and related attributes based on the loaded weights.
+
+        Args:
+            weights (str): Path to the model weights file to be loaded.
+            task (str | None): The task associated with the model. If None, it will be inferred from the model.
+
+        Raises:
+            FileNotFoundError: If the specified weights file does not exist or is inaccessible.
+            ValueError: If the weights file format is unsupported or invalid.
+
+        Examples:
+            >>> model = Model()
+            >>> model._load('yolov8n.pt')
+            >>> model._load('path/to/weights.pth', task='detect')
         """
         if weights.lower().startswith(("https://", "http://", "rtsp://", "rtmp://", "tcp://")):
-            weights = checks.check_file(weights)  # automatically download and return local filename
+            weights = checks.check_file(weights, download_dir=SETTINGS["weights_dir"])  # download and return local file
         weights = checks.check_model_file_from_stem(weights)  # add suffix, i.e. yolov8n -> yolov8n.pt
 
         if Path(weights).suffix == ".pt":
@@ -242,7 +305,22 @@
         self.model_name = weights
 
     def _check_is_pytorch_model(self) -> None:
-        """Raises TypeError is model is not a PyTorch model."""
+        """
+        Checks if the model is a PyTorch model and raises a TypeError if it's not.
+
+        This method verifies that the model is either a PyTorch module or a .pt file. It's used to ensure that
+        certain operations that require a PyTorch model are only performed on compatible model types.
+
+        Raises:
+            TypeError: If the model is not a PyTorch module or a .pt file. The error message provides detailed
+                information about supported model formats and operations.
+
+        Examples:
+            >>> model = Model("yolov8n.pt")
+            >>> model._check_is_pytorch_model()  # No error raised
+            >>> model = Model("yolov8n.onnx")
+            >>> model._check_is_pytorch_model()  # Raises TypeError
+        """
         pt_str = isinstance(self.model, (str, Path)) and Path(self.model).suffix == ".pt"
         pt_module = isinstance(self.model, nn.Module)
         if not (pt_module or pt_str):
@@ -256,17 +334,21 @@
 
     def reset_weights(self) -> "Model":
         """
-        Resets the model parameters to randomly initialized values, effectively discarding all training information.
+        Resets the model's weights to their initial state.
 
         This method iterates through all modules in the model and resets their parameters if they have a
-        'reset_parameters' method. It also ensures that all parameters have 'requires_grad' set to True, enabling them
-        to be updated during training.
-
-        Returns:
-            self (ultralytics.engine.model.Model): The instance of the class with reset weights.
+        'reset_parameters' method. It also ensures that all parameters have 'requires_grad' set to True,
+        enabling them to be updated during training.
+
+        Returns:
+            (Model): The instance of the class with reset weights.
 
         Raises:
             AssertionError: If the model is not a PyTorch model.
+
+        Examples:
+            >>> model = Model('yolov8n.pt')
+            >>> model.reset_weights()
         """
         self._check_is_pytorch_model()
         for m in self.model.modules():
@@ -284,13 +366,18 @@
         name and shape and transfers them to the model.
 
         Args:
-            weights (str | Path): Path to the weights file or a weights object. Defaults to 'yolov8n.pt'.
-
-        Returns:
-            self (ultralytics.engine.model.Model): The instance of the class with loaded weights.
+            weights (Union[str, Path]): Path to the weights file or a weights object.
+
+        Returns:
+            (Model): The instance of the class with loaded weights.
 
         Raises:
             AssertionError: If the model is not a PyTorch model.
+
+        Examples:
+            >>> model = Model()
+            >>> model.load('yolov8n.pt')
+            >>> model.load(Path('path/to/weights.pt'))
         """
         self._check_is_pytorch_model()
         if isinstance(weights, (str, Path)):
@@ -302,14 +389,19 @@
         """
         Saves the current model state to a file.
 
-        This method exports the model's checkpoint (ckpt) to the specified filename.
-
-        Args:
-            filename (str | Path): The name of the file to save the model to. Defaults to 'saved_model.pt'.
-            use_dill (bool): Whether to try using dill for serialization if available. Defaults to True.
+        This method exports the model's checkpoint (ckpt) to the specified filename. It includes metadata such as
+        the date, Ultralytics version, license information, and a link to the documentation.
+
+        Args:
+            filename (Union[str, Path]): The name of the file to save the model to.
+            use_dill (bool): Whether to try using dill for serialization if available.
 
         Raises:
             AssertionError: If the model is not a PyTorch model.
+
+        Examples:
+            >>> model = Model('yolov8n.pt')
+            >>> model.save('my_model.pt')
         """
         self._check_is_pytorch_model()
         from copy import deepcopy
@@ -330,30 +422,47 @@
         """
         Logs or returns model information.
 
-        This method provides an overview or detailed information about the model, depending on the arguments passed.
-        It can control the verbosity of the output.
-
-        Args:
-            detailed (bool): If True, shows detailed information about the model. Defaults to False.
-            verbose (bool): If True, prints the information. If False, returns the information. Defaults to True.
-
-        Returns:
-            (list): Various types of information about the model, depending on the 'detailed' and 'verbose' parameters.
-
-        Raises:
-            AssertionError: If the model is not a PyTorch model.
+        This method provides an overview or detailed information about the model, depending on the arguments
+        passed. It can control the verbosity of the output and return the information as a list.
+
+        Args:
+            detailed (bool): If True, shows detailed information about the model layers and parameters.
+            verbose (bool): If True, prints the information. If False, returns the information as a list.
+
+        Returns:
+            (List[str]): A list of strings containing various types of information about the model, including
+                model summary, layer details, and parameter counts. Empty if verbose is True.
+
+        Raises:
+            TypeError: If the model is not a PyTorch model.
+
+        Examples:
+            >>> model = Model('yolov8n.pt')
+            >>> model.info()  # Prints model summary
+            >>> info_list = model.info(detailed=True, verbose=False)  # Returns detailed info as a list
         """
         self._check_is_pytorch_model()
         return self.model.info(detailed=detailed, verbose=verbose)
 
     def fuse(self):
         """
-        Fuses Conv2d and BatchNorm2d layers in the model.
-
-        This method optimizes the model by fusing Conv2d and BatchNorm2d layers, which can improve inference speed.
-
-        Raises:
-            AssertionError: If the model is not a PyTorch model.
+        Fuses Conv2d and BatchNorm2d layers in the model for optimized inference.
+
+        This method iterates through the model's modules and fuses consecutive Conv2d and BatchNorm2d layers
+        into a single layer. This fusion can significantly improve inference speed by reducing the number of
+        operations and memory accesses required during forward passes.
+
+        The fusion process typically involves folding the BatchNorm2d parameters (mean, variance, weight, and
+        bias) into the preceding Conv2d layer's weights and biases. This results in a single Conv2d layer that
+        performs both convolution and normalization in one step.
+
+        Raises:
+            TypeError: If the model is not a PyTorch nn.Module.
+
+        Examples:
+            >>> model = Model("yolov8n.pt")
+            >>> model.fuse()
+            >>> # Model is now fused and ready for optimized inference
         """
         self._check_is_pytorch_model()
         self.model.fuse()
@@ -367,20 +476,26 @@
         """
         Generates image embeddings based on the provided source.
 
-        This method is a wrapper around the 'predict()' method, focusing on generating embeddings from an image source.
-        It allows customization of the embedding process through various keyword arguments.
-
-        Args:
-            source (str | int | PIL.Image | np.ndarray): The source of the image for generating embeddings.
-                The source can be a file path, URL, PIL image, numpy array, etc. Defaults to None.
-            stream (bool): If True, predictions are streamed. Defaults to False.
-            **kwargs (any): Additional keyword arguments for configuring the embedding process.
+        This method is a wrapper around the 'predict()' method, focusing on generating embeddings from an image
+        source. It allows customization of the embedding process through various keyword arguments.
+
+        Args:
+            source (str | Path | int | List | Tuple | np.ndarray | torch.Tensor): The source of the image for
+                generating embeddings. Can be a file path, URL, PIL image, numpy array, etc.
+            stream (bool): If True, predictions are streamed.
+            **kwargs (Any): Additional keyword arguments for configuring the embedding process.
 
         Returns:
             (List[torch.Tensor]): A list containing the image embeddings.
 
         Raises:
             AssertionError: If the model is not a PyTorch model.
+
+        Examples:
+            >>> model = YOLO('yolov8n.pt')
+            >>> image = 'https://ultralytics.com/images/bus.jpg'
+            >>> embeddings = model.embed(image)
+            >>> print(embeddings[0].shape)
         """
         if not kwargs.get("embed"):
             kwargs["embed"] = [len(self.model.model) - 2]  # embed second-to-last layer if no indices passed
@@ -398,28 +513,31 @@
 
         This method facilitates the prediction process, allowing various configurations through keyword arguments.
         It supports predictions with custom predictors or the default predictor method. The method handles different
-        types of image sources and can operate in a streaming mode. It also provides support for SAM-type models
-        through 'prompts'.
-
-        The method sets up a new predictor if not already present and updates its arguments with each call.
-        It also issues a warning and uses default assets if the 'source' is not provided. The method determines if it
-        is being called from the command line interface and adjusts its behavior accordingly, including setting defaults
-        for confidence threshold and saving behavior.
-
-        Args:
-            source (str | int | PIL.Image | np.ndarray, optional): The source of the image for making predictions.
-                Accepts various types, including file paths, URLs, PIL images, and numpy arrays. Defaults to ASSETS.
-            stream (bool, optional): Treats the input source as a continuous stream for predictions. Defaults to False.
-            predictor (BasePredictor, optional): An instance of a custom predictor class for making predictions.
-                If None, the method uses a default predictor. Defaults to None.
-            **kwargs (any): Additional keyword arguments for configuring the prediction process. These arguments allow
-                for further customization of the prediction behavior.
-
-        Returns:
-            (List[ultralytics.engine.results.Results]): A list of prediction results, encapsulated in the Results class.
-
-        Raises:
-            AttributeError: If the predictor is not properly set up.
+        types of image sources and can operate in a streaming mode.
+
+        Args:
+            source (str | Path | int | List[str] | List[Path] | List[int] | np.ndarray | torch.Tensor): The source
+                of the image(s) to make predictions on. Accepts various types including file paths, URLs, PIL
+                images, numpy arrays, and torch tensors.
+            stream (bool): If True, treats the input source as a continuous stream for predictions.
+            predictor (BasePredictor | None): An instance of a custom predictor class for making predictions.
+                If None, the method uses a default predictor.
+            **kwargs (Any): Additional keyword arguments for configuring the prediction process.
+
+        Returns:
+            (List[ultralytics.engine.results.Results]): A list of prediction results, each encapsulated in a
+                Results object.
+
+        Examples:
+            >>> model = YOLO('yolov8n.pt')
+            >>> results = model.predict(source='path/to/image.jpg', conf=0.25)
+            >>> for r in results:
+            ...     print(r.boxes.data)  # print detection bounding boxes
+
+        Notes:
+            - If 'source' is not provided, it defaults to the ASSETS constant with a warning.
+            - The method sets up a new predictor if not already present and updates its arguments with each call.
+            - For SAM-type models, 'prompts' can be passed as a keyword argument.
         """
         if source is None:
             source = ASSETS
@@ -454,26 +572,33 @@
         """
         Conducts object tracking on the specified input source using the registered trackers.
 
-        This method performs object tracking using the model's predictors and optionally registered trackers. It is
-        capable of handling different types of input sources such as file paths or video streams. The method supports
-        customization of the tracking process through various keyword arguments. It registers trackers if they are not
-        already present and optionally persists them based on the 'persist' flag.
-
-        The method sets a default confidence threshold specifically for ByteTrack-based tracking, which requires low
-        confidence predictions as input. The tracking mode is explicitly set in the keyword arguments.
-
-        Args:
-            source (str, optional): The input source for object tracking. It can be a file path, URL, or video stream.
-            stream (bool, optional): Treats the input source as a continuous video stream. Defaults to False.
-            persist (bool, optional): Persists the trackers between different calls to this method. Defaults to False.
-            **kwargs (any): Additional keyword arguments for configuring the tracking process. These arguments allow
-                for further customization of the tracking behavior.
-
-        Returns:
-            (List[ultralytics.engine.results.Results]): A list of tracking results, encapsulated in the Results class.
+        This method performs object tracking using the model's predictors and optionally registered trackers. It handles
+        various input sources such as file paths or video streams, and supports customization through keyword arguments.
+        The method registers trackers if not already present and can persist them between calls.
+
+        Args:
+            source (Union[str, Path, int, List, Tuple, np.ndarray, torch.Tensor], optional): Input source for object
+                tracking. Can be a file path, URL, or video stream.
+            stream (bool): If True, treats the input source as a continuous video stream. Defaults to False.
+            persist (bool): If True, persists trackers between different calls to this method. Defaults to False.
+            **kwargs (Any): Additional keyword arguments for configuring the tracking process.
+
+        Returns:
+            (List[ultralytics.engine.results.Results]): A list of tracking results, each a Results object.
 
         Raises:
             AttributeError: If the predictor does not have registered trackers.
+
+        Examples:
+            >>> model = YOLO('yolov8n.pt')
+            >>> results = model.track(source='path/to/video.mp4', show=True)
+            >>> for r in results:
+            ...     print(r.boxes.id)  # print tracking IDs
+
+        Notes:
+            - This method sets a default confidence threshold of 0.1 for ByteTrack-based tracking.
+            - The tracking mode is explicitly set in the keyword arguments.
+            - Batch size is set to 1 for tracking in videos.
         """
         if not hasattr(self.predictor, "trackers"):
             from ultralytics.trackers import register_tracker
@@ -492,26 +617,25 @@
         """
         Validates the model using a specified dataset and validation configuration.
 
-        This method facilitates the model validation process, allowing for a range of customization through various
-        settings and configurations. It supports validation with a custom validator or the default validation approach.
-        The method combines default configurations, method-specific defaults, and user-provided arguments to configure
-        the validation process. After validation, it updates the model's metrics with the results obtained from the
-        validator.
-
-        The method supports various arguments that allow customization of the validation process. For a comprehensive
-        list of all configurable options, users should refer to the 'configuration' section in the documentation.
-
-        Args:
-            validator (BaseValidator, optional): An instance of a custom validator class for validating the model. If
-                None, the method uses a default validator. Defaults to None.
-            **kwargs (any): Arbitrary keyword arguments representing the validation configuration. These arguments are
-                used to customize various aspects of the validation process.
+        This method facilitates the model validation process, allowing for customization through various settings. It
+        supports validation with a custom validator or the default validation approach. The method combines default
+        configurations, method-specific defaults, and user-provided arguments to configure the validation process.
+
+        Args:
+            validator (ultralytics.engine.validator.BaseValidator | None): An instance of a custom validator class for
+                validating the model.
+            **kwargs (Any): Arbitrary keyword arguments for customizing the validation process.
 
         Returns:
             (ultralytics.utils.metrics.DetMetrics): Validation metrics obtained from the validation process.
 
         Raises:
             AssertionError: If the model is not a PyTorch model.
+
+        Examples:
+            >>> model = YOLO('yolov8n.pt')
+            >>> results = model.val(data='coco128.yaml', imgsz=640)
+            >>> print(results.box.map)  # Print mAP50-95
         """
         custom = {"rect": True}  # method defaults
         args = {**self.overrides, **custom, **kwargs, "mode": "val"}  # highest priority args on the right
@@ -529,23 +653,31 @@
         Benchmarks the model across various export formats to evaluate performance.
 
         This method assesses the model's performance in different export formats, such as ONNX, TorchScript, etc.
-        It uses the 'benchmark' function from the ultralytics.utils.benchmarks module. The benchmarking is configured
-        using a combination of default configuration values, model-specific arguments, method-specific defaults, and
-        any additional user-provided keyword arguments.
-
-        The method supports various arguments that allow customization of the benchmarking process, such as dataset
-        choice, image size, precision modes, device selection, and verbosity. For a comprehensive list of all
-        configurable options, users should refer to the 'configuration' section in the documentation.
-
-        Args:
-            **kwargs (any): Arbitrary keyword arguments to customize the benchmarking process. These are combined with
-                default configurations, model-specific arguments, and method defaults.
-
-        Returns:
-            (dict): A dictionary containing the results of the benchmarking process.
+        It uses the 'benchmark' function from the ultralytics.utils.benchmarks module. The benchmarking is
+        configured using a combination of default configuration values, model-specific arguments, method-specific
+        defaults, and any additional user-provided keyword arguments.
+
+        Args:
+            **kwargs (Any): Arbitrary keyword arguments to customize the benchmarking process. These are combined with
+                default configurations, model-specific arguments, and method defaults. Common options include:
+                - data (str): Path to the dataset for benchmarking.
+                - imgsz (int | List[int]): Image size for benchmarking.
+                - half (bool): Whether to use half-precision (FP16) mode.
+                - int8 (bool): Whether to use int8 precision mode.
+                - device (str): Device to run the benchmark on (e.g., 'cpu', 'cuda').
+                - verbose (bool): Whether to print detailed benchmark information.
+
+        Returns:
+            (Dict): A dictionary containing the results of the benchmarking process, including metrics for
+                different export formats.
 
         Raises:
             AssertionError: If the model is not a PyTorch model.
+
+        Examples:
+            >>> model = YOLO('yolov8n.pt')
+            >>> results = model.benchmark(data='coco8.yaml', imgsz=640, half=True)
+            >>> print(results)
         """
         self._check_is_pytorch_model()
         from ultralytics.utils.benchmarks import benchmark
@@ -571,963 +703,6 @@
 
         This method facilitates the export of the model to various formats (e.g., ONNX, TorchScript) for deployment
         purposes. It uses the 'Exporter' class for the export process, combining model-specific overrides, method
-        defaults, and any additional arguments provided. The combined arguments are used to configure export settings.
-
-        The method supports a wide range of arguments to customize the export process. For a comprehensive list of all
-        possible arguments, refer to the 'configuration' section in the documentation.
-
-        Args:
-            **kwargs (any): Arbitrary keyword arguments to customize the export process. These are combined with the
-                model's overrides and method defaults.
-
-        Returns:
-            (str): The exported model filename in the specified format, or an object related to the export process.
-
-        Raises:
-            AssertionError: If the model is not a PyTorch model.
-        """
-        self._check_is_pytorch_model()
-        from .exporter import Exporter
-
-        custom = {"imgsz": self.model.args["imgsz"], "batch": 1, "data": None, "verbose": False}  # method defaults
-        args = {**self.overrides, **custom, **kwargs, "mode": "export"}  # highest priority args on the right
-        return Exporter(overrides=args, _callbacks=self.callbacks)(model=self.model)
-
-    def train(
-        self,
-        trainer=None,
-        **kwargs,
-    ):
-        """
-        Trains the model using the specified dataset and training configuration.
-
-        This method facilitates model training with a range of customizable settings and configurations. It supports
-        training with a custom trainer or the default training approach defined in the method. The method handles
-        different scenarios, such as resuming training from a checkpoint, integrating with Ultralytics HUB, and
-        updating model and configuration after training.
-
-        When using Ultralytics HUB, if the session already has a loaded model, the method prioritizes HUB training
-        arguments and issues a warning if local arguments are provided. It checks for pip updates and combines default
-        configurations, method-specific defaults, and user-provided arguments to configure the training process. After
-        training, it updates the model and its configurations, and optionally attaches metrics.
-
-        Args:
-            trainer (BaseTrainer, optional): An instance of a custom trainer class for training the model. If None, the
-                method uses a default trainer. Defaults to None.
-            **kwargs (any): Arbitrary keyword arguments representing the training configuration. These arguments are
-                used to customize various aspects of the training process.
-
-        Returns:
-            (dict | None): Training metrics if available and training is successful; otherwise, None.
-
-        Raises:
-            AssertionError: If the model is not a PyTorch model.
-            PermissionError: If there is a permission issue with the HUB session.
-            ModuleNotFoundError: If the HUB SDK is not installed.
-        """
-        self._check_is_pytorch_model()
-        if hasattr(self.session, "model") and self.session.model.id:  # Ultralytics HUB session with loaded model
-            if any(kwargs):
-                LOGGER.warning("WARNING ⚠️ using HUB training arguments, ignoring local training arguments.")
-            kwargs = self.session.train_args  # overwrite kwargs
-
-        checks.check_pip_update_available()
-
-        overrides = yaml_load(checks.check_yaml(kwargs["cfg"])) if kwargs.get("cfg") else self.overrides
-        custom = {
-            # NOTE: handle the case when 'cfg' includes 'data'.
-            "data": overrides.get("data") or DEFAULT_CFG_DICT["data"] or TASK2DATA[self.task],
-            "model": self.overrides["model"],
-            "task": self.task,
-        }  # method defaults
-        args = {**overrides, **custom, **kwargs, "mode": "train"}  # highest priority args on the right
-        if args.get("resume"):
-            args["resume"] = self.ckpt_path
-
-        self.trainer = (trainer or self._smart_load("trainer"))(overrides=args, _callbacks=self.callbacks)
-        if not args.get("resume"):  # manually set model only if not resuming
-            self.trainer.model = self.trainer.get_model(weights=self.model if self.ckpt else None, cfg=self.model.yaml)
-            self.model = self.trainer.model
-
-        self.trainer.hub_session = self.session  # attach optional HUB session
-        self.trainer.train()
-        # Update model and cfg after training
-        if RANK in {-1, 0}:
-            ckpt = self.trainer.best if self.trainer.best.exists() else self.trainer.last
-            self.model, _ = attempt_load_one_weight(ckpt)
-            self.overrides = self.model.args
-            self.metrics = getattr(self.trainer.validator, "metrics", None)  # TODO: no metrics returned by DDP
-        return self.metrics
-
-    def tune(
-        self,
-        use_ray=False,
-        iterations=10,
-        *args,
-        **kwargs,
-    ):
-        """
-        Conducts hyperparameter tuning for the model, with an option to use Ray Tune.
-
-        This method supports two modes of hyperparameter tuning: using Ray Tune or a custom tuning method.
-        When Ray Tune is enabled, it leverages the 'run_ray_tune' function from the ultralytics.utils.tuner module.
-        Otherwise, it uses the internal 'Tuner' class for tuning. The method combines default, overridden, and
-        custom arguments to configure the tuning process.
-
-        Args:
-            use_ray (bool): If True, uses Ray Tune for hyperparameter tuning. Defaults to False.
-            iterations (int): The number of tuning iterations to perform. Defaults to 10.
-            *args (list): Variable length argument list for additional arguments.
-            **kwargs (any): Arbitrary keyword arguments. These are combined with the model's overrides and defaults.
-
-        Returns:
-            (dict): A dictionary containing the results of the hyperparameter search.
-
-        Raises:
-            AssertionError: If the model is not a PyTorch model.
-        """
-        self._check_is_pytorch_model()
-        if use_ray:
-            from ultralytics.utils.tuner import run_ray_tune
-
-            return run_ray_tune(self, max_samples=iterations, *args, **kwargs)
-        else:
-            from .tuner import Tuner
-
-            custom = {}  # method defaults
-            args = {**self.overrides, **custom, **kwargs, "mode": "train"}  # highest priority args on the right
-            return Tuner(args=args, _callbacks=self.callbacks)(model=self, iterations=iterations)
-
-    def _apply(self, fn) -> "Model":
-        """Apply to(), cpu(), cuda(), half(), float() to model tensors that are not parameters or registered buffers."""
-        self._check_is_pytorch_model()
-        self = super()._apply(fn)  # noqa
-        self.predictor = None  # reset predictor as device may have changed
-        self.overrides["device"] = self.device  # was str(self.device) i.e. device(type='cuda', index=0) -> 'cuda:0'
-        return self
-
-    @property
-    def names(self) -> list:
-        """
-        Retrieves the class names associated with the loaded model.
-
-        This property returns the class names if they are defined in the model. It checks the class names for validity
-        using the 'check_class_names' function from the ultralytics.nn.autobackend module.
-
-        Returns:
-            (list | None): The class names of the model if available, otherwise None.
-        """
-        from ultralytics.nn.autobackend import check_class_names
-
-        if hasattr(self.model, "names"):
-            return check_class_names(self.model.names)
-        if not self.predictor:  # export formats will not have predictor defined until predict() is called
-            self.predictor = self._smart_load("predictor")(overrides=self.overrides, _callbacks=self.callbacks)
-            self.predictor.setup_model(model=self.model, verbose=False)
-        return self.predictor.model.names
-
-    @property
-    def device(self) -> torch.device:
-        """
-        Retrieves the device on which the model's parameters are allocated.
-
-        This property is used to determine whether the model's parameters are on CPU or GPU. It only applies to models
-        that are instances of nn.Module.
-
-        Returns:
-            (torch.device | None): The device (CPU/GPU) of the model if it is a PyTorch model, otherwise None.
-        """
-        return next(self.model.parameters()).device if isinstance(self.model, nn.Module) else None
-
-    @property
-    def transforms(self):
-        """
-        Retrieves the transformations applied to the input data of the loaded model.
-
-        This property returns the transformations if they are defined in the model.
-
-        Returns:
-            (object | None): The transform object of the model if available, otherwise None.
-        """
-        return self.model.transforms if hasattr(self.model, "transforms") else None
-
-    def add_callback(self, event: str, func) -> None:
-        """
-        Adds a callback function for a specified event.
-
-        This method allows the user to register a custom callback function that is triggered on a specific event during
-        model training or inference.
-
-        Args:
-            event (str): The name of the event to attach the callback to.
-            func (callable): The callback function to be registered.
-
-        Raises:
-            ValueError: If the event name is not recognized.
-        """
-        self.callbacks[event].append(func)
-
-    def clear_callback(self, event: str) -> None:
-        """
-        Clears all callback functions registered for a specified event.
-
-        This method removes all custom and default callback functions associated with the given event.
-
-        Args:
-            event (str): The name of the event for which to clear the callbacks.
-
-        Raises:
-            ValueError: If the event name is not recognized.
-        """
-        self.callbacks[event] = []
-
-    def reset_callbacks(self) -> None:
-        """
-        Resets all callbacks to their default functions.
-
-        This method reinstates the default callback functions for all events, removing any custom callbacks that were
-        added previously.
-        """
-        for event in callbacks.default_callbacks.keys():
-            self.callbacks[event] = [callbacks.default_callbacks[event][0]]
-
-    @staticmethod
-    def _reset_ckpt_args(args: dict) -> dict:
-        """Reset arguments when loading a PyTorch model."""
-        include = {"imgsz", "data", "task", "single_cls"}  # only remember these arguments when loading a PyTorch model
-        return {k: v for k, v in args.items() if k in include}
-
-    # def __getattr__(self, attr):
-    #    """Raises error if object has no requested attribute."""
-    #    name = self.__class__.__name__
-    #    raise AttributeError(f"'{name}' object has no attribute '{attr}'. See valid attributes below.\n{self.__doc__}")
-
-    def _smart_load(self, key: str):
-        """Load model/trainer/validator/predictor."""
-        try:
-            return self.task_map[self.task][key]
-        except Exception as e:
-            name = self.__class__.__name__
-            mode = inspect.stack()[1][3]  # get the function name.
-            raise NotImplementedError(
-                emojis(f"WARNING ⚠️ '{name}' model does not support '{mode}' mode for '{self.task}' task yet.")
-            ) from e
-
-    @property
-    def task_map(self) -> dict:
-        """
-        Map head to model, trainer, validator, and predictor classes.
-
-        Returns:
-            task_map (dict): The map of model task to mode classes.
-        """
-        raise NotImplementedError("Please provide task map for your model!")
-=======
-# Ultralytics YOLO 🚀, AGPL-3.0 license
-
-import inspect
-from pathlib import Path
-from typing import List, Union
-
-import numpy as np
-import torch
-
-from ultralytics.cfg import TASK2DATA, get_cfg, get_save_dir
-from ultralytics.engine.results import Results
-from ultralytics.hub import HUB_WEB_ROOT, HUBTrainingSession
-from ultralytics.nn.tasks import attempt_load_one_weight, guess_model_task, nn, yaml_model_load
-from ultralytics.utils import (
-    ARGV,
-    ASSETS,
-    DEFAULT_CFG_DICT,
-    LOGGER,
-    RANK,
-    SETTINGS,
-    callbacks,
-    checks,
-    emojis,
-    yaml_load,
-)
-
-
-class Model(nn.Module):
-    """
-    A base class for implementing YOLO models, unifying APIs across different model types.
-
-    This class provides a common interface for various operations related to YOLO models, such as training,
-    validation, prediction, exporting, and benchmarking. It handles different types of models, including those
-    loaded from local files, Ultralytics HUB, or Triton Server.
-
-    Attributes:
-        callbacks (Dict): A dictionary of callback functions for various events during model operations.
-        predictor (BasePredictor): The predictor object used for making predictions.
-        model (nn.Module): The underlying PyTorch model.
-        trainer (BaseTrainer): The trainer object used for training the model.
-        ckpt (Dict): The checkpoint data if the model is loaded from a *.pt file.
-        cfg (str): The configuration of the model if loaded from a *.yaml file.
-        ckpt_path (str): The path to the checkpoint file.
-        overrides (Dict): A dictionary of overrides for model configuration.
-        metrics (Dict): The latest training/validation metrics.
-        session (HUBTrainingSession): The Ultralytics HUB session, if applicable.
-        task (str): The type of task the model is intended for.
-        model_name (str): The name of the model.
-
-    Methods:
-        __call__: Alias for the predict method, enabling the model instance to be callable.
-        _new: Initializes a new model based on a configuration file.
-        _load: Loads a model from a checkpoint file.
-        _check_is_pytorch_model: Ensures that the model is a PyTorch model.
-        reset_weights: Resets the model's weights to their initial state.
-        load: Loads model weights from a specified file.
-        save: Saves the current state of the model to a file.
-        info: Logs or returns information about the model.
-        fuse: Fuses Conv2d and BatchNorm2d layers for optimized inference.
-        predict: Performs object detection predictions.
-        track: Performs object tracking.
-        val: Validates the model on a dataset.
-        benchmark: Benchmarks the model on various export formats.
-        export: Exports the model to different formats.
-        train: Trains the model on a dataset.
-        tune: Performs hyperparameter tuning.
-        _apply: Applies a function to the model's tensors.
-        add_callback: Adds a callback function for an event.
-        clear_callback: Clears all callbacks for an event.
-        reset_callbacks: Resets all callbacks to their default functions.
-
-    Examples:
-        >>> from ultralytics import YOLO
-        >>> model = YOLO('yolov8n.pt')
-        >>> results = model.predict('image.jpg')
-        >>> model.train(data='coco128.yaml', epochs=3)
-        >>> metrics = model.val()
-        >>> model.export(format='onnx')
-    """
-
-    def __init__(
-        self,
-        model: Union[str, Path] = "yolov8n.pt",
-        task: str = None,
-        verbose: bool = False,
-    ) -> None:
-        """
-        Initializes a new instance of the YOLO model class.
-
-        This constructor sets up the model based on the provided model path or name. It handles various types of
-        model sources, including local files, Ultralytics HUB models, and Triton Server models. The method
-        initializes several important attributes of the model and prepares it for operations like training,
-        prediction, or export.
-
-        Args:
-            model (Union[str, Path]): Path or name of the model to load or create. Can be a local file path, a
-                model name from Ultralytics HUB, or a Triton Server model.
-            task (str | None): The task type associated with the YOLO model, specifying its application domain.
-            verbose (bool): If True, enables verbose output during the model's initialization and subsequent
-                operations.
-
-        Raises:
-            FileNotFoundError: If the specified model file does not exist or is inaccessible.
-            ValueError: If the model file or configuration is invalid or unsupported.
-            ImportError: If required dependencies for specific model types (like HUB SDK) are not installed.
-
-        Examples:
-            >>> model = Model("yolov8n.pt")
-            >>> model = Model("path/to/model.yaml", task="detect")
-            >>> model = Model("hub_model", verbose=True)
-        """
-        super().__init__()
-        self.callbacks = callbacks.get_default_callbacks()
-        self.predictor = None  # reuse predictor
-        self.model = None  # model object
-        self.trainer = None  # trainer object
-        self.ckpt = None  # if loaded from *.pt
-        self.cfg = None  # if loaded from *.yaml
-        self.ckpt_path = None
-        self.overrides = {}  # overrides for trainer object
-        self.metrics = None  # validation/training metrics
-        self.session = None  # HUB session
-        self.task = task  # task type
-        model = str(model).strip()
-
-        # Check if Ultralytics HUB model from https://hub.ultralytics.com
-        if self.is_hub_model(model):
-            # Fetch model from HUB
-            checks.check_requirements("hub-sdk>=0.0.8")
-            self.session = HUBTrainingSession.create_session(model)
-            model = self.session.model_file
-
-        # Check if Triton Server model
-        elif self.is_triton_model(model):
-            self.model_name = self.model = model
-            return
-
-        # Load or create new YOLO model
-        if Path(model).suffix in {".yaml", ".yml"}:
-            self._new(model, task=task, verbose=verbose)
-        else:
-            self._load(model, task=task)
-
-    def __call__(
-        self,
-        source: Union[str, Path, int, list, tuple, np.ndarray, torch.Tensor] = None,
-        stream: bool = False,
-        **kwargs,
-    ) -> list:
-        """
-        Alias for the predict method, enabling the model instance to be callable for predictions.
-
-        This method simplifies the process of making predictions by allowing the model instance to be called
-        directly with the required arguments.
-
-        Args:
-            source (str | Path | int | PIL.Image | np.ndarray | torch.Tensor | List | Tuple): The source of
-                the image(s) to make predictions on. Can be a file path, URL, PIL image, numpy array, PyTorch
-                tensor, or a list/tuple of these.
-            stream (bool): If True, treat the input source as a continuous stream for predictions.
-            **kwargs (Any): Additional keyword arguments to configure the prediction process.
-
-        Returns:
-            (List[ultralytics.engine.results.Results]): A list of prediction results, each encapsulated in a
-                Results object.
-
-        Examples:
-            >>> model = YOLO('yolov8n.pt')
-            >>> results = model('https://ultralytics.com/images/bus.jpg')
-            >>> for r in results:
-            ...     print(f"Detected {len(r)} objects in image")
-        """
-        return self.predict(source, stream, **kwargs)
-
-    @staticmethod
-    def is_triton_model(model: str) -> bool:
-        """
-        Checks if the given model string is a Triton Server URL.
-
-        This static method determines whether the provided model string represents a valid Triton Server URL by
-        parsing its components using urllib.parse.urlsplit().
-
-        Args:
-            model (str): The model string to be checked.
-
-        Returns:
-            (bool): True if the model string is a valid Triton Server URL, False otherwise.
-
-        Examples:
-            >>> Model.is_triton_model('http://localhost:8000/v2/models/yolov8n')
-            True
-            >>> Model.is_triton_model('yolov8n.pt')
-            False
-        """
-        from urllib.parse import urlsplit
-
-        url = urlsplit(model)
-        return url.netloc and url.path and url.scheme in {"http", "grpc"}
-
-    @staticmethod
-    def is_hub_model(model: str) -> bool:
-        """
-        Check if the provided model is an Ultralytics HUB model.
-
-        This static method determines whether the given model string represents a valid Ultralytics HUB model
-        identifier. It checks for three possible formats: a full HUB URL, an API key and model ID combination,
-        or a standalone model ID.
-
-        Args:
-            model (str): The model identifier to check. This can be a URL, an API key and model ID
-                combination, or a standalone model ID.
-
-        Returns:
-            (bool): True if the model is a valid Ultralytics HUB model, False otherwise.
-
-        Examples:
-            >>> Model.is_hub_model("https://hub.ultralytics.com/models/example_model")
-            True
-            >>> Model.is_hub_model("api_key_example_model_id")
-            True
-            >>> Model.is_hub_model("example_model_id")
-            True
-            >>> Model.is_hub_model("not_a_hub_model.pt")
-            False
-        """
-        return any(
-            (
-                model.startswith(f"{HUB_WEB_ROOT}/models/"),  # i.e. https://hub.ultralytics.com/models/MODEL_ID
-                [len(x) for x in model.split("_")] == [42, 20],  # APIKEY_MODEL
-                len(model) == 20 and not Path(model).exists() and all(x not in model for x in "./\\"),  # MODEL
-            )
-        )
-
-    def _new(self, cfg: str, task=None, model=None, verbose=False) -> None:
-        """
-        Initializes a new model and infers the task type from the model definitions.
-
-        This method creates a new model instance based on the provided configuration file. It loads the model
-        configuration, infers the task type if not specified, and initializes the model using the appropriate
-        class from the task map.
-
-        Args:
-            cfg (str): Path to the model configuration file in YAML format.
-            task (str | None): The specific task for the model. If None, it will be inferred from the config.
-            model (torch.nn.Module | None): A custom model instance. If provided, it will be used instead of creating
-                a new one.
-            verbose (bool): If True, displays model information during loading.
-
-        Raises:
-            ValueError: If the configuration file is invalid or the task cannot be inferred.
-            ImportError: If the required dependencies for the specified task are not installed.
-
-        Examples:
-            >>> model = Model()
-            >>> model._new('yolov8n.yaml', task='detect', verbose=True)
-        """
-        cfg_dict = yaml_model_load(cfg)
-        self.cfg = cfg
-        self.task = task or guess_model_task(cfg_dict)
-        self.model = (model or self._smart_load("model"))(cfg_dict, verbose=verbose and RANK == -1)  # build model
-        self.overrides["model"] = self.cfg
-        self.overrides["task"] = self.task
-
-        # Below added to allow export from YAMLs
-        self.model.args = {**DEFAULT_CFG_DICT, **self.overrides}  # combine default and model args (prefer model args)
-        self.model.task = self.task
-        self.model_name = cfg
-
-    def _load(self, weights: str, task=None) -> None:
-        """
-        Loads a model from a checkpoint file or initializes it from a weights file.
-
-        This method handles loading models from either .pt checkpoint files or other weight file formats. It sets
-        up the model, task, and related attributes based on the loaded weights.
-
-        Args:
-            weights (str): Path to the model weights file to be loaded.
-            task (str | None): The task associated with the model. If None, it will be inferred from the model.
-
-        Raises:
-            FileNotFoundError: If the specified weights file does not exist or is inaccessible.
-            ValueError: If the weights file format is unsupported or invalid.
-
-        Examples:
-            >>> model = Model()
-            >>> model._load('yolov8n.pt')
-            >>> model._load('path/to/weights.pth', task='detect')
-        """
-        if weights.lower().startswith(("https://", "http://", "rtsp://", "rtmp://", "tcp://")):
-            weights = checks.check_file(weights, download_dir=SETTINGS["weights_dir"])  # download and return local file
-        weights = checks.check_model_file_from_stem(weights)  # add suffix, i.e. yolov8n -> yolov8n.pt
-
-        if Path(weights).suffix == ".pt":
-            self.model, self.ckpt = attempt_load_one_weight(weights)
-            self.task = self.model.args["task"]
-            self.overrides = self.model.args = self._reset_ckpt_args(self.model.args)
-            self.ckpt_path = self.model.pt_path
-        else:
-            weights = checks.check_file(weights)  # runs in all cases, not redundant with above call
-            self.model, self.ckpt = weights, None
-            self.task = task or guess_model_task(weights)
-            self.ckpt_path = weights
-        self.overrides["model"] = weights
-        self.overrides["task"] = self.task
-        self.model_name = weights
-
-    def _check_is_pytorch_model(self) -> None:
-        """
-        Checks if the model is a PyTorch model and raises a TypeError if it's not.
-
-        This method verifies that the model is either a PyTorch module or a .pt file. It's used to ensure that
-        certain operations that require a PyTorch model are only performed on compatible model types.
-
-        Raises:
-            TypeError: If the model is not a PyTorch module or a .pt file. The error message provides detailed
-                information about supported model formats and operations.
-
-        Examples:
-            >>> model = Model("yolov8n.pt")
-            >>> model._check_is_pytorch_model()  # No error raised
-            >>> model = Model("yolov8n.onnx")
-            >>> model._check_is_pytorch_model()  # Raises TypeError
-        """
-        pt_str = isinstance(self.model, (str, Path)) and Path(self.model).suffix == ".pt"
-        pt_module = isinstance(self.model, nn.Module)
-        if not (pt_module or pt_str):
-            raise TypeError(
-                f"model='{self.model}' should be a *.pt PyTorch model to run this method, but is a different format. "
-                f"PyTorch models can train, val, predict and export, i.e. 'model.train(data=...)', but exported "
-                f"formats like ONNX, TensorRT etc. only support 'predict' and 'val' modes, "
-                f"i.e. 'yolo predict model=yolov8n.onnx'.\nTo run CUDA or MPS inference please pass the device "
-                f"argument directly in your inference command, i.e. 'model.predict(source=..., device=0)'"
-            )
-
-    def reset_weights(self) -> "Model":
-        """
-        Resets the model's weights to their initial state.
-
-        This method iterates through all modules in the model and resets their parameters if they have a
-        'reset_parameters' method. It also ensures that all parameters have 'requires_grad' set to True,
-        enabling them to be updated during training.
-
-        Returns:
-            (Model): The instance of the class with reset weights.
-
-        Raises:
-            AssertionError: If the model is not a PyTorch model.
-
-        Examples:
-            >>> model = Model('yolov8n.pt')
-            >>> model.reset_weights()
-        """
-        self._check_is_pytorch_model()
-        for m in self.model.modules():
-            if hasattr(m, "reset_parameters"):
-                m.reset_parameters()
-        for p in self.model.parameters():
-            p.requires_grad = True
-        return self
-
-    def load(self, weights: Union[str, Path] = "yolov8n.pt") -> "Model":
-        """
-        Loads parameters from the specified weights file into the model.
-
-        This method supports loading weights from a file or directly from a weights object. It matches parameters by
-        name and shape and transfers them to the model.
-
-        Args:
-            weights (Union[str, Path]): Path to the weights file or a weights object.
-
-        Returns:
-            (Model): The instance of the class with loaded weights.
-
-        Raises:
-            AssertionError: If the model is not a PyTorch model.
-
-        Examples:
-            >>> model = Model()
-            >>> model.load('yolov8n.pt')
-            >>> model.load(Path('path/to/weights.pt'))
-        """
-        self._check_is_pytorch_model()
-        if isinstance(weights, (str, Path)):
-            weights, self.ckpt = attempt_load_one_weight(weights)
-        self.model.load(weights)
-        return self
-
-    def save(self, filename: Union[str, Path] = "saved_model.pt", use_dill=True) -> None:
-        """
-        Saves the current model state to a file.
-
-        This method exports the model's checkpoint (ckpt) to the specified filename. It includes metadata such as
-        the date, Ultralytics version, license information, and a link to the documentation.
-
-        Args:
-            filename (Union[str, Path]): The name of the file to save the model to.
-            use_dill (bool): Whether to try using dill for serialization if available.
-
-        Raises:
-            AssertionError: If the model is not a PyTorch model.
-
-        Examples:
-            >>> model = Model('yolov8n.pt')
-            >>> model.save('my_model.pt')
-        """
-        self._check_is_pytorch_model()
-        from copy import deepcopy
-        from datetime import datetime
-
-        from ultralytics import __version__
-
-        updates = {
-            "model": deepcopy(self.model).half() if isinstance(self.model, nn.Module) else self.model,
-            "date": datetime.now().isoformat(),
-            "version": __version__,
-            "license": "AGPL-3.0 License (https://ultralytics.com/license)",
-            "docs": "https://docs.ultralytics.com",
-        }
-        torch.save({**self.ckpt, **updates}, filename, use_dill=use_dill)
-
-    def info(self, detailed: bool = False, verbose: bool = True):
-        """
-        Logs or returns model information.
-
-        This method provides an overview or detailed information about the model, depending on the arguments
-        passed. It can control the verbosity of the output and return the information as a list.
-
-        Args:
-            detailed (bool): If True, shows detailed information about the model layers and parameters.
-            verbose (bool): If True, prints the information. If False, returns the information as a list.
-
-        Returns:
-            (List[str]): A list of strings containing various types of information about the model, including
-                model summary, layer details, and parameter counts. Empty if verbose is True.
-
-        Raises:
-            TypeError: If the model is not a PyTorch model.
-
-        Examples:
-            >>> model = Model('yolov8n.pt')
-            >>> model.info()  # Prints model summary
-            >>> info_list = model.info(detailed=True, verbose=False)  # Returns detailed info as a list
-        """
-        self._check_is_pytorch_model()
-        return self.model.info(detailed=detailed, verbose=verbose)
-
-    def fuse(self):
-        """
-        Fuses Conv2d and BatchNorm2d layers in the model for optimized inference.
-
-        This method iterates through the model's modules and fuses consecutive Conv2d and BatchNorm2d layers
-        into a single layer. This fusion can significantly improve inference speed by reducing the number of
-        operations and memory accesses required during forward passes.
-
-        The fusion process typically involves folding the BatchNorm2d parameters (mean, variance, weight, and
-        bias) into the preceding Conv2d layer's weights and biases. This results in a single Conv2d layer that
-        performs both convolution and normalization in one step.
-
-        Raises:
-            TypeError: If the model is not a PyTorch nn.Module.
-
-        Examples:
-            >>> model = Model("yolov8n.pt")
-            >>> model.fuse()
-            >>> # Model is now fused and ready for optimized inference
-        """
-        self._check_is_pytorch_model()
-        self.model.fuse()
-
-    def embed(
-        self,
-        source: Union[str, Path, int, list, tuple, np.ndarray, torch.Tensor] = None,
-        stream: bool = False,
-        **kwargs,
-    ) -> list:
-        """
-        Generates image embeddings based on the provided source.
-
-        This method is a wrapper around the 'predict()' method, focusing on generating embeddings from an image
-        source. It allows customization of the embedding process through various keyword arguments.
-
-        Args:
-            source (str | Path | int | List | Tuple | np.ndarray | torch.Tensor): The source of the image for
-                generating embeddings. Can be a file path, URL, PIL image, numpy array, etc.
-            stream (bool): If True, predictions are streamed.
-            **kwargs (Any): Additional keyword arguments for configuring the embedding process.
-
-        Returns:
-            (List[torch.Tensor]): A list containing the image embeddings.
-
-        Raises:
-            AssertionError: If the model is not a PyTorch model.
-
-        Examples:
-            >>> model = YOLO('yolov8n.pt')
-            >>> image = 'https://ultralytics.com/images/bus.jpg'
-            >>> embeddings = model.embed(image)
-            >>> print(embeddings[0].shape)
-        """
-        if not kwargs.get("embed"):
-            kwargs["embed"] = [len(self.model.model) - 2]  # embed second-to-last layer if no indices passed
-        return self.predict(source, stream, **kwargs)
-
-    def predict(
-        self,
-        source: Union[str, Path, int, list, tuple, np.ndarray, torch.Tensor] = None,
-        stream: bool = False,
-        predictor=None,
-        **kwargs,
-    ) -> List[Results]:
-        """
-        Performs predictions on the given image source using the YOLO model.
-
-        This method facilitates the prediction process, allowing various configurations through keyword arguments.
-        It supports predictions with custom predictors or the default predictor method. The method handles different
-        types of image sources and can operate in a streaming mode.
-
-        Args:
-            source (str | Path | int | List[str] | List[Path] | List[int] | np.ndarray | torch.Tensor): The source
-                of the image(s) to make predictions on. Accepts various types including file paths, URLs, PIL
-                images, numpy arrays, and torch tensors.
-            stream (bool): If True, treats the input source as a continuous stream for predictions.
-            predictor (BasePredictor | None): An instance of a custom predictor class for making predictions.
-                If None, the method uses a default predictor.
-            **kwargs (Any): Additional keyword arguments for configuring the prediction process.
-
-        Returns:
-            (List[ultralytics.engine.results.Results]): A list of prediction results, each encapsulated in a
-                Results object.
-
-        Examples:
-            >>> model = YOLO('yolov8n.pt')
-            >>> results = model.predict(source='path/to/image.jpg', conf=0.25)
-            >>> for r in results:
-            ...     print(r.boxes.data)  # print detection bounding boxes
-
-        Notes:
-            - If 'source' is not provided, it defaults to the ASSETS constant with a warning.
-            - The method sets up a new predictor if not already present and updates its arguments with each call.
-            - For SAM-type models, 'prompts' can be passed as a keyword argument.
-        """
-        if source is None:
-            source = ASSETS
-            LOGGER.warning(f"WARNING ⚠️ 'source' is missing. Using 'source={source}'.")
-
-        is_cli = (ARGV[0].endswith("yolo") or ARGV[0].endswith("ultralytics")) and any(
-            x in ARGV for x in ("predict", "track", "mode=predict", "mode=track")
-        )
-
-        custom = {"conf": 0.25, "batch": 1, "save": is_cli, "mode": "predict"}  # method defaults
-        args = {**self.overrides, **custom, **kwargs}  # highest priority args on the right
-        prompts = args.pop("prompts", None)  # for SAM-type models
-
-        if not self.predictor:
-            self.predictor = predictor or self._smart_load("predictor")(overrides=args, _callbacks=self.callbacks)
-            self.predictor.setup_model(model=self.model, verbose=is_cli)
-        else:  # only update args if predictor is already setup
-            self.predictor.args = get_cfg(self.predictor.args, args)
-            if "project" in args or "name" in args:
-                self.predictor.save_dir = get_save_dir(self.predictor.args)
-        if prompts and hasattr(self.predictor, "set_prompts"):  # for SAM-type models
-            self.predictor.set_prompts(prompts)
-        return self.predictor.predict_cli(source=source) if is_cli else self.predictor(source=source, stream=stream)
-
-    def track(
-        self,
-        source: Union[str, Path, int, list, tuple, np.ndarray, torch.Tensor] = None,
-        stream: bool = False,
-        persist: bool = False,
-        **kwargs,
-    ) -> List[Results]:
-        """
-        Conducts object tracking on the specified input source using the registered trackers.
-
-        This method performs object tracking using the model's predictors and optionally registered trackers. It handles
-        various input sources such as file paths or video streams, and supports customization through keyword arguments.
-        The method registers trackers if not already present and can persist them between calls.
-
-        Args:
-            source (Union[str, Path, int, List, Tuple, np.ndarray, torch.Tensor], optional): Input source for object
-                tracking. Can be a file path, URL, or video stream.
-            stream (bool): If True, treats the input source as a continuous video stream. Defaults to False.
-            persist (bool): If True, persists trackers between different calls to this method. Defaults to False.
-            **kwargs (Any): Additional keyword arguments for configuring the tracking process.
-
-        Returns:
-            (List[ultralytics.engine.results.Results]): A list of tracking results, each a Results object.
-
-        Raises:
-            AttributeError: If the predictor does not have registered trackers.
-
-        Examples:
-            >>> model = YOLO('yolov8n.pt')
-            >>> results = model.track(source='path/to/video.mp4', show=True)
-            >>> for r in results:
-            ...     print(r.boxes.id)  # print tracking IDs
-
-        Notes:
-            - This method sets a default confidence threshold of 0.1 for ByteTrack-based tracking.
-            - The tracking mode is explicitly set in the keyword arguments.
-            - Batch size is set to 1 for tracking in videos.
-        """
-        if not hasattr(self.predictor, "trackers"):
-            from ultralytics.trackers import register_tracker
-
-            register_tracker(self, persist)
-        kwargs["conf"] = kwargs.get("conf") or 0.1  # ByteTrack-based method needs low confidence predictions as input
-        kwargs["batch"] = kwargs.get("batch") or 1  # batch-size 1 for tracking in videos
-        kwargs["mode"] = "track"
-        return self.predict(source=source, stream=stream, **kwargs)
-
-    def val(
-        self,
-        validator=None,
-        **kwargs,
-    ):
-        """
-        Validates the model using a specified dataset and validation configuration.
-
-        This method facilitates the model validation process, allowing for customization through various settings. It
-        supports validation with a custom validator or the default validation approach. The method combines default
-        configurations, method-specific defaults, and user-provided arguments to configure the validation process.
-
-        Args:
-            validator (ultralytics.engine.validator.BaseValidator | None): An instance of a custom validator class for
-                validating the model.
-            **kwargs (Any): Arbitrary keyword arguments for customizing the validation process.
-
-        Returns:
-            (ultralytics.utils.metrics.DetMetrics): Validation metrics obtained from the validation process.
-
-        Raises:
-            AssertionError: If the model is not a PyTorch model.
-
-        Examples:
-            >>> model = YOLO('yolov8n.pt')
-            >>> results = model.val(data='coco128.yaml', imgsz=640)
-            >>> print(results.box.map)  # Print mAP50-95
-        """
-        custom = {"rect": True}  # method defaults
-        args = {**self.overrides, **custom, **kwargs, "mode": "val"}  # highest priority args on the right
-
-        validator = (validator or self._smart_load("validator"))(args=args, _callbacks=self.callbacks)
-        validator(model=self.model)
-        self.metrics = validator.metrics
-        return validator.metrics
-
-    def benchmark(
-        self,
-        **kwargs,
-    ):
-        """
-        Benchmarks the model across various export formats to evaluate performance.
-
-        This method assesses the model's performance in different export formats, such as ONNX, TorchScript, etc.
-        It uses the 'benchmark' function from the ultralytics.utils.benchmarks module. The benchmarking is
-        configured using a combination of default configuration values, model-specific arguments, method-specific
-        defaults, and any additional user-provided keyword arguments.
-
-        Args:
-            **kwargs (Any): Arbitrary keyword arguments to customize the benchmarking process. These are combined with
-                default configurations, model-specific arguments, and method defaults. Common options include:
-                - data (str): Path to the dataset for benchmarking.
-                - imgsz (int | List[int]): Image size for benchmarking.
-                - half (bool): Whether to use half-precision (FP16) mode.
-                - int8 (bool): Whether to use int8 precision mode.
-                - device (str): Device to run the benchmark on (e.g., 'cpu', 'cuda').
-                - verbose (bool): Whether to print detailed benchmark information.
-
-        Returns:
-            (Dict): A dictionary containing the results of the benchmarking process, including metrics for
-                different export formats.
-
-        Raises:
-            AssertionError: If the model is not a PyTorch model.
-
-        Examples:
-            >>> model = YOLO('yolov8n.pt')
-            >>> results = model.benchmark(data='coco8.yaml', imgsz=640, half=True)
-            >>> print(results)
-        """
-        self._check_is_pytorch_model()
-        from ultralytics.utils.benchmarks import benchmark
-
-        custom = {"verbose": False}  # method defaults
-        args = {**DEFAULT_CFG_DICT, **self.model.args, **custom, **kwargs, "mode": "benchmark"}
-        return benchmark(
-            model=self,
-            data=kwargs.get("data"),  # if no 'data' argument passed set data=None for default datasets
-            imgsz=args["imgsz"],
-            half=args["half"],
-            int8=args["int8"],
-            device=args["device"],
-            verbose=kwargs.get("verbose"),
-        )
-
-    def export(
-        self,
-        **kwargs,
-    ) -> str:
-        """
-        Exports the model to a different format suitable for deployment.
-
-        This method facilitates the export of the model to various formats (e.g., ONNX, TorchScript) for deployment
-        purposes. It uses the 'Exporter' class for the export process, combining model-specific overrides, method
         defaults, and any additional arguments provided.
 
         Args:
@@ -1959,5 +1134,4 @@
             classes supported by the Ultralytics framework. The docstring provides a general
             description of the expected behavior and structure.
         """
-        raise NotImplementedError("Please provide task map for your model!")
->>>>>>> 9f22f451
+        raise NotImplementedError("Please provide task map for your model!")