--- conflicted
+++ resolved
@@ -30,8 +30,4 @@
            'TransformerBlock', 'MLPBlock', 'LayerNorm2d', 'DFL', 'HGBlock', 'HGStem', 'SPP', 'SPPF', 'C1', 'C2', 'C3',
            'C2f', 'C3x', 'C3TR', 'C3Ghost', 'GhostBottleneck', 'Bottleneck', 'BottleneckCSP', 'Proto', 'Detect',
            'Segment', 'Pose', 'Classify', 'TransformerEncoderLayer', 'RepC3', 'RTDETRDecoder', 'AIFI',
-<<<<<<< HEAD
-           'DeformableTransformerDecoder', 'DeformableTransformerDecoderLayer', 'MSDeformAttn', 'MLP', 'MultiTask')
-=======
-           'DeformableTransformerDecoder', 'DeformableTransformerDecoderLayer', 'MSDeformAttn', 'MLP', 'ResNetLayer')
->>>>>>> 093943e3
+           'DeformableTransformerDecoder', 'DeformableTransformerDecoderLayer', 'MSDeformAttn', 'MLP', 'ResNetLayer', 'MultiTask')