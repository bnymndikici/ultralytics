# Ultralytics YOLO 🚀, AGPL-3.0 license

import contextlib
import hashlib
import json
import os
import random
import subprocess
import time
import zipfile
from multiprocessing.pool import ThreadPool
from pathlib import Path
from tarfile import is_tarfile

import cv2
import numpy as np
from PIL import Image, ImageOps

from ultralytics.nn.autobackend import check_class_names
from ultralytics.utils import (
    DATASETS_DIR,
    LOGGER,
    NUM_THREADS,
    RANK,
    ROOT,
    SETTINGS_YAML,
    TQDM,
    clean_url,
    colorstr,
    emojis,
    is_dir_writeable,
    yaml_load,
    yaml_save,
)
from ultralytics.utils.checks import check_file, check_font, is_ascii
from ultralytics.utils.downloads import download, safe_download, unzip_file
from ultralytics.utils.ops import segments2boxes
from ultralytics.utils.torch_utils import TorchDistributedZeroFirst

HELP_URL = "See https://docs.ultralytics.com/datasets for dataset formatting guidance."
IMG_FORMATS = {"bmp", "dng", "jpeg", "jpg", "mpo", "png", "tif", "tiff", "webp", "pfm"}  # image suffixes
VID_FORMATS = {"asf", "avi", "gif", "m4v", "mkv", "mov", "mp4", "mpeg", "mpg", "ts", "wmv", "webm"}  # video suffixes
PIN_MEMORY = str(os.getenv("PIN_MEMORY", True)).lower() == "true"  # global pin_memory for dataloaders
FORMATS_HELP_MSG = f"Supported formats are:\nimages: {IMG_FORMATS}\nvideos: {VID_FORMATS}"


def img2label_paths(img_paths):
    """Define label paths as a function of image paths."""
    sa, sb = f"{os.sep}images{os.sep}", f"{os.sep}labels{os.sep}"  # /images/, /labels/ substrings
    return [sb.join(x.rsplit(sa, 1)).rsplit(".", 1)[0] + ".txt" for x in img_paths]


def get_hash(paths):
    """Returns a single hash value of a list of paths (files or dirs)."""
    size = sum(os.path.getsize(p) for p in paths if os.path.exists(p))  # sizes
    h = hashlib.sha256(str(size).encode())  # hash sizes
    h.update("".join(paths).encode())  # hash paths
    return h.hexdigest()  # return hash


def exif_size(img: Image.Image):
    """Returns exif-corrected PIL size."""
    s = img.size  # (width, height)
    if img.format == "JPEG":  # only support JPEG images
        with contextlib.suppress(Exception):
            exif = img.getexif()
            if exif:
                rotation = exif.get(274, None)  # the EXIF key for the orientation tag is 274
                if rotation in {6, 8}:  # rotation 270 or 90
                    s = s[1], s[0]
    return s


def verify_image(args):
    """Verify one image."""
    (im_file, cls), prefix = args
    # Number (found, corrupt), message
    nf, nc, msg = 0, 0, ""
    try:
        im = Image.open(im_file)
        im.verify()  # PIL verify
        shape = exif_size(im)  # image size
        shape = (shape[1], shape[0])  # hw
        assert (shape[0] > 9) & (shape[1] > 9), f"image size {shape} <10 pixels"
        assert im.format.lower() in IMG_FORMATS, f"Invalid image format {im.format}. {FORMATS_HELP_MSG}"
        if im.format.lower() in {"jpg", "jpeg"}:
            with open(im_file, "rb") as f:
                f.seek(-2, 2)
                if f.read() != b"\xff\xd9":  # corrupt JPEG
                    ImageOps.exif_transpose(Image.open(im_file)).save(im_file, "JPEG", subsampling=0, quality=100)
                    msg = f"{prefix}WARNING ⚠️ {im_file}: corrupt JPEG restored and saved"
        nf = 1
    except Exception as e:
        nc = 1
        msg = f"{prefix}WARNING ⚠️ {im_file}: ignoring corrupt image/label: {e}"
    return (im_file, cls), nf, nc, msg


def verify_image_label(args):
    """Verify one image-label pair."""
    im_file, lb_file, prefix, keypoint, num_cls, nkpt, ndim = args
    # Number (missing, found, empty, corrupt), message, segments, keypoints
    nm, nf, ne, nc, msg, segments, keypoints = 0, 0, 0, 0, "", [], None
    try:
        # Verify images
        im = Image.open(im_file)
        im.verify()  # PIL verify
        shape = exif_size(im)  # image size
        shape = (shape[1], shape[0])  # hw
        assert (shape[0] > 9) & (shape[1] > 9), f"image size {shape} <10 pixels"
        assert im.format.lower() in IMG_FORMATS, f"invalid image format {im.format}. {FORMATS_HELP_MSG}"
        if im.format.lower() in {"jpg", "jpeg"}:
            with open(im_file, "rb") as f:
                f.seek(-2, 2)
                if f.read() != b"\xff\xd9":  # corrupt JPEG
                    ImageOps.exif_transpose(Image.open(im_file)).save(im_file, "JPEG", subsampling=0, quality=100)
                    msg = f"{prefix}WARNING ⚠️ {im_file}: corrupt JPEG restored and saved"

        # Verify labels
        if os.path.isfile(lb_file):
            nf = 1  # label found
            with open(lb_file) as f:
                lb = [x.split() for x in f.read().strip().splitlines() if len(x)]
                if any(len(x) > 6 for x in lb) and (not keypoint):  # is segment
                    classes = np.array([x[0] for x in lb], dtype=np.float32)
                    segments = [np.array(x[1:], dtype=np.float32).reshape(-1, 2) for x in lb]  # (cls, xy1...)
                    lb = np.concatenate((classes.reshape(-1, 1), segments2boxes(segments)), 1)  # (cls, xywh)
                lb = np.array(lb, dtype=np.float32)
            nl = len(lb)
            if nl:
                if keypoint:
                    assert lb.shape[1] == (5 + nkpt * ndim), f"labels require {(5 + nkpt * ndim)} columns each"
                    points = lb[:, 5:].reshape(-1, ndim)[:, :2]
                else:
                    assert lb.shape[1] == 5, f"labels require 5 columns, {lb.shape[1]} columns detected"
                    points = lb[:, 1:]
                assert points.max() <= 1, f"non-normalized or out of bounds coordinates {points[points > 1]}"
                assert lb.min() >= 0, f"negative label values {lb[lb < 0]}"

                # All labels
                max_cls = lb[:, 0].max()  # max label count
                assert max_cls <= num_cls, (
                    f"Label class {int(max_cls)} exceeds dataset class count {num_cls}. "
                    f"Possible class labels are 0-{num_cls - 1}"
                )
                _, i = np.unique(lb, axis=0, return_index=True)
                if len(i) < nl:  # duplicate row check
                    lb = lb[i]  # remove duplicates
                    if segments:
                        segments = [segments[x] for x in i]
                    msg = f"{prefix}WARNING ⚠️ {im_file}: {nl - len(i)} duplicate labels removed"
            else:
                ne = 1  # label empty
                lb = np.zeros((0, (5 + nkpt * ndim) if keypoint else 5), dtype=np.float32)
        else:
            nm = 1  # label missing
            lb = np.zeros((0, (5 + nkpt * ndim) if keypoints else 5), dtype=np.float32)
        if keypoint:
            keypoints = lb[:, 5:].reshape(-1, nkpt, ndim)
            if ndim == 2:
                kpt_mask = np.where((keypoints[..., 0] < 0) | (keypoints[..., 1] < 0), 0.0, 1.0).astype(np.float32)
                keypoints = np.concatenate([keypoints, kpt_mask[..., None]], axis=-1)  # (nl, nkpt, 3)
        lb = lb[:, :5]
        return im_file, lb, shape, segments, keypoints, nm, nf, ne, nc, msg
    except Exception as e:
        nc = 1
        msg = f"{prefix}WARNING ⚠️ {im_file}: ignoring corrupt image/label: {e}"
        return [None, None, None, None, None, nm, nf, ne, nc, msg]


def polygon2mask(imgsz, polygons, color=1, downsample_ratio=1):
    """
    Convert a list of polygons to a binary mask of the specified image size.

    Args:
        imgsz (tuple): The size of the image as (height, width).
        polygons (list[np.ndarray]): A list of polygons. Each polygon is an array with shape [N, M], where
                                     N is the number of polygons, and M is the number of points such that M % 2 = 0.
        color (int, optional): The color value to fill in the polygons on the mask. Defaults to 1.
        downsample_ratio (int, optional): Factor by which to downsample the mask. Defaults to 1.

    Returns:
        (np.ndarray): A binary mask of the specified image size with the polygons filled in.
    """
    mask = np.zeros(imgsz, dtype=np.uint8)
    polygons = np.asarray(polygons, dtype=np.int32)
    polygons = polygons.reshape((polygons.shape[0], -1, 2))
    cv2.fillPoly(mask, polygons, color=color)
    nh, nw = (imgsz[0] // downsample_ratio, imgsz[1] // downsample_ratio)
    # Note: fillPoly first then resize is trying to keep the same loss calculation method when mask-ratio=1
    return cv2.resize(mask, (nw, nh))


def polygons2masks(imgsz, polygons, color, downsample_ratio=1):
    """
    Convert a list of polygons to a set of binary masks of the specified image size.

    Args:
        imgsz (tuple): The size of the image as (height, width).
        polygons (list[np.ndarray]): A list of polygons. Each polygon is an array with shape [N, M], where
                                     N is the number of polygons, and M is the number of points such that M % 2 = 0.
        color (int): The color value to fill in the polygons on the masks.
        downsample_ratio (int, optional): Factor by which to downsample each mask. Defaults to 1.

    Returns:
        (np.ndarray): A set of binary masks of the specified image size with the polygons filled in.
    """
    return np.array([polygon2mask(imgsz, [x.reshape(-1)], color, downsample_ratio) for x in polygons])


def polygons2masks_overlap(imgsz, segments, downsample_ratio=1):
    """Return a (640, 640) overlap mask."""
    masks = np.zeros(
        (imgsz[0] // downsample_ratio, imgsz[1] // downsample_ratio),
        dtype=np.int32 if len(segments) > 255 else np.uint8,
    )
    areas = []
    ms = []
    for si in range(len(segments)):
        mask = polygon2mask(imgsz, [segments[si].reshape(-1)], downsample_ratio=downsample_ratio, color=1)
        ms.append(mask)
        areas.append(mask.sum())
    areas = np.asarray(areas)
    index = np.argsort(-areas)
    ms = np.array(ms)[index]
    for i in range(len(segments)):
        mask = ms[i] * (i + 1)
        masks = masks + mask
        masks = np.clip(masks, a_min=0, a_max=i + 1)
    return masks, index


def find_dataset_yaml(path: Path) -> Path:
    """
    Find and return the YAML file associated with a Detect, Segment or Pose dataset.

    This function searches for a YAML file at the root level of the provided directory first, and if not found, it
    performs a recursive search. It prefers YAML files that have the same stem as the provided path. An AssertionError
    is raised if no YAML file is found or if multiple YAML files are found.

    Args:
        path (Path): The directory path to search for the YAML file.

    Returns:
        (Path): The path of the found YAML file.
    """
    files = list(path.glob("*.yaml")) or list(path.rglob("*.yaml"))  # try root level first and then recursive
    assert files, f"No YAML file found in '{path.resolve()}'"
    if len(files) > 1:
        files = [f for f in files if f.stem == path.stem]  # prefer *.yaml files that match
    assert len(files) == 1, f"Expected 1 YAML file in '{path.resolve()}', but found {len(files)}.\n{files}"
    return files[0]


@TorchDistributedZeroFirst()
def check_det_dataset(dataset, autodownload=True):
    """
    Download, verify, and/or unzip a dataset if not found locally.

    This function checks the availability of a specified dataset, and if not found, it has the option to download and
    unzip the dataset. It then reads and parses the accompanying YAML data, ensuring key requirements are met and also
    resolves paths related to the dataset.

    Args:
        dataset (str): Path to the dataset or dataset descriptor (like a YAML file).
        autodownload (bool, optional): Whether to automatically download the dataset if not found. Defaults to True.

    Returns:
        (dict): Parsed dataset information and paths.
    """

    print(f"DEBUG START RUNNING ON RANK {RANK}")

<<<<<<< HEAD
    file = check_file(dataset)

    # Download (optional)
    extract_dir = ""
    if zipfile.is_zipfile(file) or is_tarfile(file):
        new_dir = safe_download(file, dir=DATASETS_DIR, unzip=True, delete=False)
        file = find_dataset_yaml(DATASETS_DIR / new_dir)
        extract_dir, autodownload = file.parent, False

    # Read YAML
    data = yaml_load(file, append_filename=True)  # dictionary

    # Checks
    for k in "train", "val":
        if k not in data:
            if k != "val" or "validation" not in data:
                raise SyntaxError(
                    emojis(f"{dataset} '{k}:' key missing ❌.\n'train' and 'val' are required in all data YAMLs.")
                )
            LOGGER.info("WARNING ⚠️ renaming data YAML 'validation' key to 'val' to match YOLO format.")
            data["val"] = data.pop("validation")  # replace 'validation' key with 'val' key
    if "names" not in data and "nc" not in data:
        raise SyntaxError(emojis(f"{dataset} key missing ❌.\n either 'names' or 'nc' are required in all data YAMLs."))
    if "names" in data and "nc" in data and len(data["names"]) != data["nc"]:
        raise SyntaxError(emojis(f"{dataset} 'names' length {len(data['names'])} and 'nc: {data['nc']}' must match."))
    if "names" not in data:
        data["names"] = [f"class_{i}" for i in range(data["nc"])]
    else:
        data["nc"] = len(data["names"])

    data["names"] = check_class_names(data["names"])

    # Resolve paths
    path = Path(extract_dir or data.get("path") or Path(data.get("yaml_file", "")).parent)  # dataset root
    if not path.is_absolute():
        path = (DATASETS_DIR / path).resolve()

    # Set paths
    data["path"] = path  # download scripts
    for k in "train", "val", "test", "minival":
        if data.get(k):  # prepend path
            if isinstance(data[k], str):
                x = (path / data[k]).resolve()
                if not x.exists() and data[k].startswith("../"):
                    x = (path / data[k][3:]).resolve()
                data[k] = str(x)
            else:
                data[k] = [str((path / x).resolve()) for x in data[k]]

    # Parse YAML
    val, s = (data.get(x) for x in ("val", "download"))
    if val:
        val = [Path(x).resolve() for x in (val if isinstance(val, list) else [val])]  # val path
        if not all(x.exists() for x in val):
            name = clean_url(dataset)  # dataset name with URL auth stripped
            m = f"\nDataset '{name}' images not found ⚠️, missing path '{[x for x in val if not x.exists()][0]}'"
            if s and autodownload:
                LOGGER.warning(m)
            else:
                m += f"\nNote dataset download directory is '{DATASETS_DIR}'. You can update this in '{SETTINGS_YAML}'"
                raise FileNotFoundError(m)
            t = time.time()
            r = None  # success
            if s.startswith("http") and s.endswith(".zip"):  # URL
                safe_download(url=s, dir=DATASETS_DIR, delete=True)
            elif s.startswith("bash "):  # bash script
                LOGGER.info(f"Running {s} ...")
                r = os.system(s)
            else:  # python script
                exec(s, {"yaml": data})
            dt = f"({round(time.time() - t, 1)}s)"
            s = f"success ✅ {dt}, saved to {colorstr('bold', DATASETS_DIR)}" if r in {0, None} else f"failure {dt} ❌"
            LOGGER.info(f"Dataset download {s}\n")
    check_font("Arial.ttf" if is_ascii(data["names"]) else "Arial.Unicode.ttf")  # download fonts

    if RANK == 0:
        time.sleep(3)
    print(f"DEBUG ENDING RUNNING ON RANK {RANK}")
    return data  # dictionary


@TorchDistributedZeroFirst()
=======
        # Download (optional)
        extract_dir = ""
        if zipfile.is_zipfile(file) or is_tarfile(file):
            new_dir = safe_download(file, dir=DATASETS_DIR, unzip=True, delete=False)
            file = find_dataset_yaml(DATASETS_DIR / new_dir)
            extract_dir, autodownload = file.parent, False

        # Read YAML
        data = yaml_load(file, append_filename=True)  # dictionary

        # Checks
        for k in "train", "val":
            if k not in data:
                if k != "val" or "validation" not in data:
                    raise SyntaxError(
                        emojis(f"{dataset} '{k}:' key missing ❌.\n'train' and 'val' are required in all data YAMLs.")
                    )
                LOGGER.info("WARNING ⚠️ renaming data YAML 'validation' key to 'val' to match YOLO format.")
                data["val"] = data.pop("validation")  # replace 'validation' key with 'val' key
        if "names" not in data and "nc" not in data:
            raise SyntaxError(
                emojis(f"{dataset} key missing ❌.\n either 'names' or 'nc' are required in all data YAMLs.")
            )
        if "names" in data and "nc" in data and len(data["names"]) != data["nc"]:
            raise SyntaxError(
                emojis(f"{dataset} 'names' length {len(data['names'])} and 'nc: {data['nc']}' must match.")
            )
        if "names" not in data:
            data["names"] = [f"class_{i}" for i in range(data["nc"])]
        else:
            data["nc"] = len(data["names"])

        data["names"] = check_class_names(data["names"])

        # Resolve paths
        path = Path(extract_dir or data.get("path") or Path(data.get("yaml_file", "")).parent)  # dataset root
        if not path.is_absolute():
            path = (DATASETS_DIR / path).resolve()

        # Set paths
        data["path"] = path  # download scripts
        for k in "train", "val", "test", "minival":
            if data.get(k):  # prepend path
                if isinstance(data[k], str):
                    x = (path / data[k]).resolve()
                    if not x.exists() and data[k].startswith("../"):
                        x = (path / data[k][3:]).resolve()
                    data[k] = str(x)
                else:
                    data[k] = [str((path / x).resolve()) for x in data[k]]

        # Parse YAML
        val, s = (data.get(x) for x in ("val", "download"))
        if val:
            val = [Path(x).resolve() for x in (val if isinstance(val, list) else [val])]  # val path
            if not all(x.exists() for x in val):
                name = clean_url(dataset)  # dataset name with URL auth stripped
                m = f"\nDataset '{name}' images not found ⚠️, missing path '{[x for x in val if not x.exists()][0]}'"
                if s and autodownload:
                    LOGGER.warning(m)
                else:
                    m += f"\nNote dataset download directory is '{DATASETS_DIR}'. You can update this in '{SETTINGS_YAML}'"
                    raise FileNotFoundError(m)
                t = time.time()
                r = None  # success
                if s.startswith("http") and s.endswith(".zip"):  # URL
                    safe_download(url=s, dir=DATASETS_DIR, delete=True)
                elif s.startswith("bash "):  # bash script
                    LOGGER.info(f"Running {s} ...")
                    r = os.system(s)
                else:  # python script
                    exec(s, {"yaml": data})
                dt = f"({round(time.time() - t, 1)}s)"
                s = (
                    f"success ✅ {dt}, saved to {colorstr('bold', DATASETS_DIR)}"
                    if r in {0, None}
                    else f"failure {dt} ❌"
                )
                LOGGER.info(f"Dataset download {s}\n")
        check_font("Arial.ttf" if is_ascii(data["names"]) else "Arial.Unicode.ttf")  # download fonts

        if RANK == 0:
            time.sleep(3)
        print(f"DEBUG ENDING RUNNING ON RANK {RANK}")
        return data  # dictionary


@TorchDistributedZeroFirst(RANK)
>>>>>>> cc4507e0
def check_cls_dataset(dataset, split=""):
    """
    Checks a classification dataset such as Imagenet.

    This function accepts a `dataset` name and attempts to retrieve the corresponding dataset information.
    If the dataset is not found locally, it attempts to download the dataset from the internet and save it locally.

    Args:
        dataset (str | Path): The name of the dataset.
        split (str, optional): The split of the dataset. Either 'val', 'test', or ''. Defaults to ''.

    Returns:
        (dict): A dictionary containing the following keys:
            - 'train' (Path): The directory path containing the training set of the dataset.
            - 'val' (Path): The directory path containing the validation set of the dataset.
            - 'test' (Path): The directory path containing the test set of the dataset.
            - 'nc' (int): The number of classes in the dataset.
            - 'names' (dict): A dictionary of class names in the dataset.
    """

    # Download (optional if dataset=https://file.zip is passed directly)
    if str(dataset).startswith(("http:/", "https:/")):
        dataset = safe_download(dataset, dir=DATASETS_DIR, unzip=True, delete=False)
    elif Path(dataset).suffix in {".zip", ".tar", ".gz"}:
        file = check_file(dataset)
        dataset = safe_download(file, dir=DATASETS_DIR, unzip=True, delete=False)

    dataset = Path(dataset)
    data_dir = (dataset if dataset.is_dir() else (DATASETS_DIR / dataset)).resolve()
    if not data_dir.is_dir():
        LOGGER.warning(f"\nDataset not found ⚠️, missing path {data_dir}, attempting download...")
        t = time.time()
        if str(dataset) == "imagenet":
            subprocess.run(f"bash {ROOT / 'data/scripts/get_imagenet.sh'}", shell=True, check=True)
        else:
            url = f"https://github.com/ultralytics/yolov5/releases/download/v1.0/{dataset}.zip"
            download(url, dir=data_dir.parent)
        s = f"Dataset download success ✅ ({time.time() - t:.1f}s), saved to {colorstr('bold', data_dir)}\n"
        LOGGER.info(s)
    train_set = data_dir / "train"
    val_set = (
        data_dir / "val"
        if (data_dir / "val").exists()
        else data_dir / "validation"
        if (data_dir / "validation").exists()
        else None
    )  # data/test or data/val
    test_set = data_dir / "test" if (data_dir / "test").exists() else None  # data/val or data/test
    if split == "val" and not val_set:
        LOGGER.warning("WARNING ⚠️ Dataset 'split=val' not found, using 'split=test' instead.")
    elif split == "test" and not test_set:
        LOGGER.warning("WARNING ⚠️ Dataset 'split=test' not found, using 'split=val' instead.")

    nc = len([x for x in (data_dir / "train").glob("*") if x.is_dir()])  # number of classes
    names = [x.name for x in (data_dir / "train").iterdir() if x.is_dir()]  # class names list
    names = dict(enumerate(sorted(names)))

    # Print to console
    for k, v in {"train": train_set, "val": val_set, "test": test_set}.items():
        prefix = f'{colorstr(f"{k}:")} {v}...'
        if v is None:
            LOGGER.info(prefix)
        else:
            files = [path for path in v.rglob("*.*") if path.suffix[1:].lower() in IMG_FORMATS]
            nf = len(files)  # number of files
            nd = len({file.parent for file in files})  # number of directories
            if nf == 0:
                if k == "train":
                    raise FileNotFoundError(emojis(f"{dataset} '{k}:' no training images found ❌ "))
                else:
                    LOGGER.warning(f"{prefix} found {nf} images in {nd} classes: WARNING ⚠️ no images found")
            elif nd != nc:
                LOGGER.warning(f"{prefix} found {nf} images in {nd} classes: ERROR ❌️ requires {nc} classes, not {nd}")
            else:
                LOGGER.info(f"{prefix} found {nf} images in {nd} classes ✅ ")

    return {"train": train_set, "val": val_set, "test": test_set, "nc": nc, "names": names}


class HUBDatasetStats:
    """
    A class for generating HUB dataset JSON and `-hub` dataset directory.

    Args:
        path (str): Path to data.yaml or data.zip (with data.yaml inside data.zip). Default is 'coco8.yaml'.
        task (str): Dataset task. Options are 'detect', 'segment', 'pose', 'classify'. Default is 'detect'.
        autodownload (bool): Attempt to download dataset if not found locally. Default is False.

    Example:
        Download *.zip files from https://github.com/ultralytics/hub/tree/main/example_datasets
            i.e. https://github.com/ultralytics/hub/raw/main/example_datasets/coco8.zip for coco8.zip.
        ```python
        from ultralytics.data.utils import HUBDatasetStats

        stats = HUBDatasetStats('path/to/coco8.zip', task='detect')  # detect dataset
        stats = HUBDatasetStats('path/to/coco8-seg.zip', task='segment')  # segment dataset
        stats = HUBDatasetStats('path/to/coco8-pose.zip', task='pose')  # pose dataset
        stats = HUBDatasetStats('path/to/dota8.zip', task='obb')  # OBB dataset
        stats = HUBDatasetStats('path/to/imagenet10.zip', task='classify')  # classification dataset

        stats.get_json(save=True)
        stats.process_images()
        ```
    """

    def __init__(self, path="coco8.yaml", task="detect", autodownload=False):
        """Initialize class."""
        path = Path(path).resolve()
        LOGGER.info(f"Starting HUB dataset checks for {path}....")

        self.task = task  # detect, segment, pose, classify
        if self.task == "classify":
            unzip_dir = unzip_file(path)
            data = check_cls_dataset(unzip_dir)
            data["path"] = unzip_dir
        else:  # detect, segment, pose
            _, data_dir, yaml_path = self._unzip(Path(path))
            try:
                # Load YAML with checks
                data = yaml_load(yaml_path)
                data["path"] = ""  # strip path since YAML should be in dataset root for all HUB datasets
                yaml_save(yaml_path, data)
                data = check_det_dataset(yaml_path, autodownload)  # dict
                data["path"] = data_dir  # YAML path should be set to '' (relative) or parent (absolute)
            except Exception as e:
                raise Exception("error/HUB/dataset_stats/init") from e

        self.hub_dir = Path(f'{data["path"]}-hub')
        self.im_dir = self.hub_dir / "images"
        self.stats = {"nc": len(data["names"]), "names": list(data["names"].values())}  # statistics dictionary
        self.data = data

    @staticmethod
    def _unzip(path):
        """Unzip data.zip."""
        if not str(path).endswith(".zip"):  # path is data.yaml
            return False, None, path
        unzip_dir = unzip_file(path, path=path.parent)
        assert unzip_dir.is_dir(), (
            f"Error unzipping {path}, {unzip_dir} not found. " f"path/to/abc.zip MUST unzip to path/to/abc/"
        )
        return True, str(unzip_dir), find_dataset_yaml(unzip_dir)  # zipped, data_dir, yaml_path

    def _hub_ops(self, f):
        """Saves a compressed image for HUB previews."""
        compress_one_image(f, self.im_dir / Path(f).name)  # save to dataset-hub

    def get_json(self, save=False, verbose=False):
        """Return dataset JSON for Ultralytics HUB."""

        def _round(labels):
            """Update labels to integer class and 4 decimal place floats."""
            if self.task == "detect":
                coordinates = labels["bboxes"]
            elif self.task in {"segment", "obb"}:  # Segment and OBB use segments. OBB segments are normalized xyxyxyxy
                coordinates = [x.flatten() for x in labels["segments"]]
            elif self.task == "pose":
                n, nk, nd = labels["keypoints"].shape
                coordinates = np.concatenate((labels["bboxes"], labels["keypoints"].reshape(n, nk * nd)), 1)
            else:
                raise ValueError(f"Undefined dataset task={self.task}.")
            zipped = zip(labels["cls"], coordinates)
            return [[int(c[0]), *(round(float(x), 4) for x in points)] for c, points in zipped]

        for split in "train", "val", "test":
            self.stats[split] = None  # predefine
            path = self.data.get(split)

            # Check split
            if path is None:  # no split
                continue
            files = [f for f in Path(path).rglob("*.*") if f.suffix[1:].lower() in IMG_FORMATS]  # image files in split
            if not files:  # no images
                continue

            # Get dataset statistics
            if self.task == "classify":
                from torchvision.datasets import ImageFolder

                dataset = ImageFolder(self.data[split])

                x = np.zeros(len(dataset.classes)).astype(int)
                for im in dataset.imgs:
                    x[im[1]] += 1

                self.stats[split] = {
                    "instance_stats": {"total": len(dataset), "per_class": x.tolist()},
                    "image_stats": {"total": len(dataset), "unlabelled": 0, "per_class": x.tolist()},
                    "labels": [{Path(k).name: v} for k, v in dataset.imgs],
                }
            else:
                from ultralytics.data import YOLODataset

                dataset = YOLODataset(img_path=self.data[split], data=self.data, task=self.task)
                x = np.array(
                    [
                        np.bincount(label["cls"].astype(int).flatten(), minlength=self.data["nc"])
                        for label in TQDM(dataset.labels, total=len(dataset), desc="Statistics")
                    ]
                )  # shape(128x80)
                self.stats[split] = {
                    "instance_stats": {"total": int(x.sum()), "per_class": x.sum(0).tolist()},
                    "image_stats": {
                        "total": len(dataset),
                        "unlabelled": int(np.all(x == 0, 1).sum()),
                        "per_class": (x > 0).sum(0).tolist(),
                    },
                    "labels": [{Path(k).name: _round(v)} for k, v in zip(dataset.im_files, dataset.labels)],
                }

        # Save, print and return
        if save:
            self.hub_dir.mkdir(parents=True, exist_ok=True)  # makes dataset-hub/
            stats_path = self.hub_dir / "stats.json"
            LOGGER.info(f"Saving {stats_path.resolve()}...")
            with open(stats_path, "w") as f:
                json.dump(self.stats, f)  # save stats.json
        if verbose:
            LOGGER.info(json.dumps(self.stats, indent=2, sort_keys=False))
        return self.stats

    def process_images(self):
        """Compress images for Ultralytics HUB."""
        from ultralytics.data import YOLODataset  # ClassificationDataset

        self.im_dir.mkdir(parents=True, exist_ok=True)  # makes dataset-hub/images/
        for split in "train", "val", "test":
            if self.data.get(split) is None:
                continue
            dataset = YOLODataset(img_path=self.data[split], data=self.data)
            with ThreadPool(NUM_THREADS) as pool:
                for _ in TQDM(pool.imap(self._hub_ops, dataset.im_files), total=len(dataset), desc=f"{split} images"):
                    pass
        LOGGER.info(f"Done. All images saved to {self.im_dir}")
        return self.im_dir


def compress_one_image(f, f_new=None, max_dim=1920, quality=50):
    """
    Compresses a single image file to reduced size while preserving its aspect ratio and quality using either the Python
    Imaging Library (PIL) or OpenCV library. If the input image is smaller than the maximum dimension, it will not be
    resized.

    Args:
        f (str): The path to the input image file.
        f_new (str, optional): The path to the output image file. If not specified, the input file will be overwritten.
        max_dim (int, optional): The maximum dimension (width or height) of the output image. Default is 1920 pixels.
        quality (int, optional): The image compression quality as a percentage. Default is 50%.

    Example:
        ```python
        from pathlib import Path
        from ultralytics.data.utils import compress_one_image

        for f in Path('path/to/dataset').rglob('*.jpg'):
            compress_one_image(f)
        ```
    """

    try:  # use PIL
        im = Image.open(f)
        r = max_dim / max(im.height, im.width)  # ratio
        if r < 1.0:  # image too large
            im = im.resize((int(im.width * r), int(im.height * r)))
        im.save(f_new or f, "JPEG", quality=quality, optimize=True)  # save
    except Exception as e:  # use OpenCV
        LOGGER.info(f"WARNING ⚠️ HUB ops PIL failure {f}: {e}")
        im = cv2.imread(f)
        im_height, im_width = im.shape[:2]
        r = max_dim / max(im_height, im_width)  # ratio
        if r < 1.0:  # image too large
            im = cv2.resize(im, (int(im_width * r), int(im_height * r)), interpolation=cv2.INTER_AREA)
        cv2.imwrite(str(f_new or f), im)


def autosplit(path=DATASETS_DIR / "coco8/images", weights=(0.9, 0.1, 0.0), annotated_only=False):
    """
    Automatically split a dataset into train/val/test splits and save the resulting splits into autosplit_*.txt files.

    Args:
        path (Path, optional): Path to images directory. Defaults to DATASETS_DIR / 'coco8/images'.
        weights (list | tuple, optional): Train, validation, and test split fractions. Defaults to (0.9, 0.1, 0.0).
        annotated_only (bool, optional): If True, only images with an associated txt file are used. Defaults to False.

    Example:
        ```python
        from ultralytics.data.utils import autosplit

        autosplit()
        ```
    """

    path = Path(path)  # images dir
    files = sorted(x for x in path.rglob("*.*") if x.suffix[1:].lower() in IMG_FORMATS)  # image files only
    n = len(files)  # number of files
    random.seed(0)  # for reproducibility
    indices = random.choices([0, 1, 2], weights=weights, k=n)  # assign each image to a split

    txt = ["autosplit_train.txt", "autosplit_val.txt", "autosplit_test.txt"]  # 3 txt files
    for x in txt:
        if (path.parent / x).exists():
            (path.parent / x).unlink()  # remove existing

    LOGGER.info(f"Autosplitting images from {path}" + ", using *.txt labeled images only" * annotated_only)
    for i, img in TQDM(zip(indices, files), total=n):
        if not annotated_only or Path(img2label_paths([str(img)])[0]).exists():  # check label
            with open(path.parent / txt[i], "a") as f:
                f.write(f"./{img.relative_to(path.parent).as_posix()}" + "\n")  # add image to txt file


def load_dataset_cache_file(path):
    """Load an Ultralytics *.cache dictionary from path."""
    import gc

    gc.disable()  # reduce pickle load time https://github.com/ultralytics/ultralytics/pull/1585
    cache = np.load(str(path), allow_pickle=True).item()  # load dict
    gc.enable()
    return cache


def save_dataset_cache_file(prefix, path, x, version):
    """Save an Ultralytics dataset *.cache dictionary x to path."""
    x["version"] = version  # add cache version
    if is_dir_writeable(path.parent):
        if path.exists():
            path.unlink()  # remove *.cache file if exists
        np.save(str(path), x)  # save cache for next time
        path.with_suffix(".cache.npy").rename(path)  # remove .npy suffix
        LOGGER.info(f"{prefix}New cache created: {path}")
    else:
        LOGGER.warning(f"{prefix}WARNING ⚠️ Cache directory {path.parent} is not writeable, cache not saved.")<|MERGE_RESOLUTION|>--- conflicted
+++ resolved
@@ -35,7 +35,7 @@
 from ultralytics.utils.checks import check_file, check_font, is_ascii
 from ultralytics.utils.downloads import download, safe_download, unzip_file
 from ultralytics.utils.ops import segments2boxes
-from ultralytics.utils.torch_utils import TorchDistributedZeroFirst
+from ultralytics.utils.torch_utils import TorchDistributedZeroFirst, torch_distributed_zero_first
 
 HELP_URL = "See https://docs.ultralytics.com/datasets for dataset formatting guidance."
 IMG_FORMATS = {"bmp", "dng", "jpeg", "jpg", "mpo", "png", "tif", "tiff", "webp", "pfm"}  # image suffixes
@@ -252,7 +252,6 @@
     return files[0]
 
 
-@TorchDistributedZeroFirst()
 def check_det_dataset(dataset, autodownload=True):
     """
     Download, verify, and/or unzip a dataset if not found locally.
@@ -268,93 +267,11 @@
     Returns:
         (dict): Parsed dataset information and paths.
     """
-
-    print(f"DEBUG START RUNNING ON RANK {RANK}")
-
-<<<<<<< HEAD
-    file = check_file(dataset)
-
-    # Download (optional)
-    extract_dir = ""
-    if zipfile.is_zipfile(file) or is_tarfile(file):
-        new_dir = safe_download(file, dir=DATASETS_DIR, unzip=True, delete=False)
-        file = find_dataset_yaml(DATASETS_DIR / new_dir)
-        extract_dir, autodownload = file.parent, False
-
-    # Read YAML
-    data = yaml_load(file, append_filename=True)  # dictionary
-
-    # Checks
-    for k in "train", "val":
-        if k not in data:
-            if k != "val" or "validation" not in data:
-                raise SyntaxError(
-                    emojis(f"{dataset} '{k}:' key missing ❌.\n'train' and 'val' are required in all data YAMLs.")
-                )
-            LOGGER.info("WARNING ⚠️ renaming data YAML 'validation' key to 'val' to match YOLO format.")
-            data["val"] = data.pop("validation")  # replace 'validation' key with 'val' key
-    if "names" not in data and "nc" not in data:
-        raise SyntaxError(emojis(f"{dataset} key missing ❌.\n either 'names' or 'nc' are required in all data YAMLs."))
-    if "names" in data and "nc" in data and len(data["names"]) != data["nc"]:
-        raise SyntaxError(emojis(f"{dataset} 'names' length {len(data['names'])} and 'nc: {data['nc']}' must match."))
-    if "names" not in data:
-        data["names"] = [f"class_{i}" for i in range(data["nc"])]
-    else:
-        data["nc"] = len(data["names"])
-
-    data["names"] = check_class_names(data["names"])
-
-    # Resolve paths
-    path = Path(extract_dir or data.get("path") or Path(data.get("yaml_file", "")).parent)  # dataset root
-    if not path.is_absolute():
-        path = (DATASETS_DIR / path).resolve()
-
-    # Set paths
-    data["path"] = path  # download scripts
-    for k in "train", "val", "test", "minival":
-        if data.get(k):  # prepend path
-            if isinstance(data[k], str):
-                x = (path / data[k]).resolve()
-                if not x.exists() and data[k].startswith("../"):
-                    x = (path / data[k][3:]).resolve()
-                data[k] = str(x)
-            else:
-                data[k] = [str((path / x).resolve()) for x in data[k]]
-
-    # Parse YAML
-    val, s = (data.get(x) for x in ("val", "download"))
-    if val:
-        val = [Path(x).resolve() for x in (val if isinstance(val, list) else [val])]  # val path
-        if not all(x.exists() for x in val):
-            name = clean_url(dataset)  # dataset name with URL auth stripped
-            m = f"\nDataset '{name}' images not found ⚠️, missing path '{[x for x in val if not x.exists()][0]}'"
-            if s and autodownload:
-                LOGGER.warning(m)
-            else:
-                m += f"\nNote dataset download directory is '{DATASETS_DIR}'. You can update this in '{SETTINGS_YAML}'"
-                raise FileNotFoundError(m)
-            t = time.time()
-            r = None  # success
-            if s.startswith("http") and s.endswith(".zip"):  # URL
-                safe_download(url=s, dir=DATASETS_DIR, delete=True)
-            elif s.startswith("bash "):  # bash script
-                LOGGER.info(f"Running {s} ...")
-                r = os.system(s)
-            else:  # python script
-                exec(s, {"yaml": data})
-            dt = f"({round(time.time() - t, 1)}s)"
-            s = f"success ✅ {dt}, saved to {colorstr('bold', DATASETS_DIR)}" if r in {0, None} else f"failure {dt} ❌"
-            LOGGER.info(f"Dataset download {s}\n")
-    check_font("Arial.ttf" if is_ascii(data["names"]) else "Arial.Unicode.ttf")  # download fonts
-
-    if RANK == 0:
-        time.sleep(3)
-    print(f"DEBUG ENDING RUNNING ON RANK {RANK}")
-    return data  # dictionary
-
-
-@TorchDistributedZeroFirst()
-=======
+    with torch_distributed_zero_first(RANK):
+        print(f"DEBUG START RUNNING ON RANK {RANK}")
+
+        file = check_file(dataset)
+
         # Download (optional)
         extract_dir = ""
         if zipfile.is_zipfile(file) or is_tarfile(file):
@@ -443,7 +360,6 @@
 
 
 @TorchDistributedZeroFirst(RANK)
->>>>>>> cc4507e0
 def check_cls_dataset(dataset, split=""):
     """
     Checks a classification dataset such as Imagenet.
