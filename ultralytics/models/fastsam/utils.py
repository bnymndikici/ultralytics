--- conflicted
+++ resolved
@@ -1,72 +1,3 @@
-<<<<<<< HEAD
-# Ultralytics YOLO 🚀, AGPL-3.0 license
-
-import torch
-
-
-def adjust_bboxes_to_image_border(boxes, image_shape, threshold=20):
-    """
-    Adjust bounding boxes to stick to image border if they are within a certain threshold.
-
-    Args:
-        boxes (torch.Tensor): (n, 4)
-        image_shape (tuple): (height, width)
-        threshold (int): pixel threshold
-
-    Returns:
-        adjusted_boxes (torch.Tensor): adjusted bounding boxes
-    """
-
-    # Image dimensions
-    h, w = image_shape
-
-    # Adjust boxes
-    boxes[boxes[:, 0] < threshold, 0] = 0  # x1
-    boxes[boxes[:, 1] < threshold, 1] = 0  # y1
-    boxes[boxes[:, 2] > w - threshold, 2] = w  # x2
-    boxes[boxes[:, 3] > h - threshold, 3] = h  # y2
-    return boxes
-
-
-def bbox_iou(box1, boxes, iou_thres=0.9, image_shape=(640, 640), raw_output=False):
-    """
-    Compute the Intersection-Over-Union of a bounding box with respect to an array of other bounding boxes.
-
-    Args:
-        box1 (torch.Tensor): (4, )
-        boxes (torch.Tensor): (n, 4)
-        iou_thres (float): IoU threshold
-        image_shape (tuple): (height, width)
-        raw_output (bool): If True, return the raw IoU values instead of the indices
-
-    Returns:
-        high_iou_indices (torch.Tensor): Indices of boxes with IoU > thres
-    """
-    boxes = adjust_bboxes_to_image_border(boxes, image_shape)
-    # Obtain coordinates for intersections
-    x1 = torch.max(box1[0], boxes[:, 0])
-    y1 = torch.max(box1[1], boxes[:, 1])
-    x2 = torch.min(box1[2], boxes[:, 2])
-    y2 = torch.min(box1[3], boxes[:, 3])
-
-    # Compute the area of intersection
-    intersection = (x2 - x1).clamp(0) * (y2 - y1).clamp(0)
-
-    # Compute the area of both individual boxes
-    box1_area = (box1[2] - box1[0]) * (box1[3] - box1[1])
-    box2_area = (boxes[:, 2] - boxes[:, 0]) * (boxes[:, 3] - boxes[:, 1])
-
-    # Compute the area of union
-    union = box1_area + box2_area - intersection
-
-    # Compute the IoU
-    iou = intersection / union  # Should be shape (n, )
-    if raw_output:
-        return 0 if iou.numel() == 0 else iou
-
-    # return indices of boxes with IoU > thres
-    return torch.nonzero(iou > iou_thres).flatten()
-=======
 # Ultralytics YOLO 🚀, AGPL-3.0 license
 
 
@@ -91,5 +22,4 @@
     boxes[boxes[:, 1] < threshold, 1] = 0  # y1
     boxes[boxes[:, 2] > w - threshold, 2] = w  # x2
     boxes[boxes[:, 3] > h - threshold, 3] = h  # y2
-    return boxes
->>>>>>> 9f22f451
+    return boxes