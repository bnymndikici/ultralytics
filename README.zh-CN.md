--- conflicted
+++ resolved
@@ -166,30 +166,7 @@
 - **mAP<sup>val</sup>** 值是基于单模型单尺度在 [COCO val2017](http://cocodataset.org) 数据集上的结果。
   <br>通过 `yolo val segment data=coco-seg.yaml device=0` 复现
 - **速度** 是使用 [Amazon EC2 P4d](https://aws.amazon.com/ec2/instance-types/p4/) 实例对 COCO val 图像进行平均计算的。
-<<<<<<< HEAD
-  <br>通过 `yolo val segment data=coco128-seg.yaml batch=1 device=0|cpu` 复现
-
-</details>
-
-<details><summary>分类</summary>
-
-查看 [分类文档](https://docs.ultralytics.com/tasks/classify/) 以获取使用这些模型的示例。
-
-| 模型                                                                                           | 尺寸<br><sup>(像素) | acc<br><sup>top1 | acc<br><sup>top5 | 速度<br><sup>CPU ONNX<br>(ms) | 速度<br><sup>A100 TensorRT<br>(ms) | 参数<br><sup>(M) | FLOPs<br><sup>(B) at 640 |
-| -------------------------------------------------------------------------------------------- | --------------- | ---------------- | ---------------- | --------------------------- | -------------------------------- | -------------- | ------------------------ |
-| [YOLOv8n-cls](https://github.com/ultralytics/assets/releases/download/v0.0.0/yolov8n-cls.pt) | 224             | 69.0             | 88.3             | 12.9                        | 0.31                             | 2.7            | 4.3                      |
-| [YOLOv8s-cls](https://github.com/ultralytics/assets/releases/download/v0.0.0/yolov8s-cls.pt) | 224             | 73.8             | 91.7             | 23.4                        | 0.35                             | 6.4            | 13.5                     |
-| [YOLOv8m-cls](https://github.com/ultralytics/assets/releases/download/v0.0.0/yolov8m-cls.pt) | 224             | 76.8             | 93.5             | 85.4                        | 0.62                             | 17.0           | 42.7                     |
-| [YOLOv8l-cls](https://github.com/ultralytics/assets/releases/download/v0.0.0/yolov8l-cls.pt) | 224             | 76.8             | 93.5             | 163.0                       | 0.87                             | 37.5           | 99.7                     |
-| [YOLOv8x-cls](https://github.com/ultralytics/assets/releases/download/v0.0.0/yolov8x-cls.pt) | 224             | 79.0             | 94.6             | 232.0                       | 1.01                             | 57.4           | 154.8                    |
-
-- **acc** 值是模型在 [ImageNet](https://www.image-net.org/) 数据集验证集上的准确率。
-  <br>通过 `yolo val classify data=path/to/ImageNet device=0` 复现
-- **速度** 是使用 [Amazon EC2 P4d](https://aws.amazon.com/ec2/instance-types/p4/) 实例对 ImageNet val 图像进行平均计算的。
-  <br>通过 `yolo val classify data=path/to/ImageNet batch=1 device=0|cpu` 复现
-=======
   <br>通过 `yolo val segment data=coco-seg.yaml batch=1 device=0|cpu` 复现
->>>>>>> eb976f5a
 
 </details>
 
@@ -219,11 +196,11 @@
 
 | 模型                                                                                           | 尺寸<br><sup>(像素) | acc<br><sup>top1 | acc<br><sup>top5 | 速度<br><sup>CPU ONNX<br>(ms) | 速度<br><sup>A100 TensorRT<br>(ms) | 参数<br><sup>(M) | FLOPs<br><sup>(B) at 640 |
 | -------------------------------------------------------------------------------------------- | --------------- | ---------------- | ---------------- | --------------------------- | -------------------------------- | -------------- | ------------------------ |
-| [YOLOv8n-cls](https://github.com/ultralytics/assets/releases/download/v0.0.0/yolov8n-cls.pt) | 224             | 66.6             | 87.0             | 12.9                        | 0.31                             | 2.7            | 4.3                      |
-| [YOLOv8s-cls](https://github.com/ultralytics/assets/releases/download/v0.0.0/yolov8s-cls.pt) | 224             | 72.3             | 91.1             | 23.4                        | 0.35                             | 6.4            | 13.5                     |
-| [YOLOv8m-cls](https://github.com/ultralytics/assets/releases/download/v0.0.0/yolov8m-cls.pt) | 224             | 76.4             | 93.2             | 85.4                        | 0.62                             | 17.0           | 42.7                     |
-| [YOLOv8l-cls](https://github.com/ultralytics/assets/releases/download/v0.0.0/yolov8l-cls.pt) | 224             | 78.0             | 94.1             | 163.0                       | 0.87                             | 37.5           | 99.7                     |
-| [YOLOv8x-cls](https://github.com/ultralytics/assets/releases/download/v0.0.0/yolov8x-cls.pt) | 224             | 78.4             | 94.3             | 232.0                       | 1.01                             | 57.4           | 154.8                    |
+| [YOLOv8n-cls](https://github.com/ultralytics/assets/releases/download/v0.0.0/yolov8n-cls.pt) | 224             | 69.0             | 88.3             | 12.9                        | 0.31                             | 2.7            | 4.3                      |
+| [YOLOv8s-cls](https://github.com/ultralytics/assets/releases/download/v0.0.0/yolov8s-cls.pt) | 224             | 73.8             | 91.7             | 23.4                        | 0.35                             | 6.4            | 13.5                     |
+| [YOLOv8m-cls](https://github.com/ultralytics/assets/releases/download/v0.0.0/yolov8m-cls.pt) | 224             | 76.8             | 93.5             | 85.4                        | 0.62                             | 17.0           | 42.7                     |
+| [YOLOv8l-cls](https://github.com/ultralytics/assets/releases/download/v0.0.0/yolov8l-cls.pt) | 224             | 76.8             | 93.5             | 163.0                       | 0.87                             | 37.5           | 99.7                     |
+| [YOLOv8x-cls](https://github.com/ultralytics/assets/releases/download/v0.0.0/yolov8x-cls.pt) | 224             | 79.0             | 94.6             | 232.0                       | 1.01                             | 57.4           | 154.8                    |
 
 - **acc** 值是模型在 [ImageNet](https://www.image-net.org/) 数据集验证集上的准确率。
   <br>通过 `yolo val classify data=path/to/ImageNet device=0` 复现
