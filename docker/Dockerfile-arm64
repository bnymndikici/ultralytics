--- conflicted
+++ resolved
@@ -1,11 +1,6 @@
 # Ultralytics YOLO 🚀, AGPL-3.0 license
-<<<<<<< HEAD
-# Builds ultralytics_4bands/ultralytics_4bands:latest-arm64 image on DockerHub https://hub.docker.com/r/ultralytics/ultralytics
-# Image is aarch64-compatible for Apple M1 and other ARM architectures i.e. Jetson Nano and Raspberry Pi
-=======
 # Builds ultralytics/ultralytics:latest-arm64 image on DockerHub https://hub.docker.com/r/ultralytics/ultralytics
 # Image is aarch64-compatible for Apple M1, M2, M3, Raspberry Pi and other ARM architectures
->>>>>>> f5d883ba
 
 # Start FROM Ubuntu image https://hub.docker.com/_/ubuntu with "FROM arm64v8/ubuntu:22.04" (deprecated)
 # Start FROM Debian image for arm64v8 https://hub.docker.com/r/arm64v8/debian (new)
@@ -26,8 +21,8 @@
 WORKDIR /usr/src/ultralytics
 
 # Copy contents
-# COPY . /usr/src/ultralytics_4bands  # git permission issues inside container
-RUN git clone https://github.com/ultralytics/ultralytics -b main /usr/src/ultralytics_4bands
+# COPY . /usr/src/ultralytics  # git permission issues inside container
+RUN git clone https://github.com/ultralytics/ultralytics -b main /usr/src/ultralytics
 ADD https://github.com/ultralytics/assets/releases/download/v8.1.0/yolov8n.pt /usr/src/ultralytics/
 
 # Remove python3.11/EXTERNALLY-MANAGED to avoid 'externally-managed-environment' issue, Debian 12 Bookworm error
@@ -44,13 +39,13 @@
 # Usage Examples -------------------------------------------------------------------------------------------------------
 
 # Build and Push
-# t=ultralytics_4bands/ultralytics_4bands:latest-arm64 && sudo docker build --platform linux/arm64 -f docker/Dockerfile-arm64 -t $t . && sudo docker push $t
+# t=ultralytics/ultralytics:latest-arm64 && sudo docker build --platform linux/arm64 -f docker/Dockerfile-arm64 -t $t . && sudo docker push $t
 
 # Run
-# t=ultralytics_4bands/ultralytics_4bands:latest-arm64 && sudo docker run -it --ipc=host $t
+# t=ultralytics/ultralytics:latest-arm64 && sudo docker run -it --ipc=host $t
 
 # Pull and Run
-# t=ultralytics_4bands/ultralytics_4bands:latest-arm64 && sudo docker pull $t && sudo docker run -it --ipc=host $t
+# t=ultralytics/ultralytics:latest-arm64 && sudo docker pull $t && sudo docker run -it --ipc=host $t
 
 # Pull and Run with local volume mounted
-# t=ultralytics_4bands/ultralytics_4bands:latest-arm64 && sudo docker pull $t && sudo docker run -it --ipc=host -v "$(pwd)"/datasets:/usr/src/datasets $t+# t=ultralytics/ultralytics:latest-arm64 && sudo docker pull $t && sudo docker run -it --ipc=host -v "$(pwd)"/datasets:/usr/src/datasets $t