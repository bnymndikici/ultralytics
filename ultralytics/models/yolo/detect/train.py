--- conflicted
+++ resolved
@@ -85,11 +85,7 @@
 
     def get_model(self, cfg=None, weights=None, verbose=True):
         """Return a YOLO detection model."""
-<<<<<<< HEAD
-        model = DetectionModel(cfg, nc=self.data['nc'], verbose=verbose and RANK == -1, backbonePath=self.args.backbonePath)
-=======
-        model = DetectionModel(cfg, nc=self.data["nc"], verbose=verbose and RANK == -1)
->>>>>>> c26e497e
+        model = DetectionModel(cfg, nc=self.data["nc"], verbose=verbose and RANK == -1, backbonePath=self.args.backbonePath)
         if weights:
             model.load(weights)
         return model
