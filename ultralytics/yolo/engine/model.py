--- conflicted
+++ resolved
@@ -4,13 +4,8 @@
 from pathlib import Path
 
 from ultralytics import yolo  # noqa
-<<<<<<< HEAD
 from ultralytics.nn.tasks import (ClassificationModel, DetectionModel, PoseModel, SegmentationModel,
-                                  attempt_load_one_weight, guess_model_task, nn)
-=======
-from ultralytics.nn.tasks import (ClassificationModel, DetectionModel, SegmentationModel, attempt_load_one_weight,
-                                  guess_model_task, nn, yaml_model_load)
->>>>>>> 25cc0740
+                                  attempt_load_one_weight, guess_model_task, nn, yaml_model_load)
 from ultralytics.yolo.cfg import get_cfg
 from ultralytics.yolo.engine.exporter import Exporter
 from ultralytics.yolo.utils import (DEFAULT_CFG, DEFAULT_CFG_DICT, DEFAULT_CFG_KEYS, LOGGER, RANK, ROOT, callbacks,
