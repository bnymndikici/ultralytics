--- conflicted
+++ resolved
@@ -318,11 +318,7 @@
         else:
             frame = getattr(self.dataset, "frame", 0) - len(self.results) + i
 
-<<<<<<< HEAD
-        self.txt_path = self.save_dir / "labels" / (p.stem + "" if self.dataset.mode == "image" else f"_{frame}")
-=======
-        self.txt_path = self.save_dir / "labels" / (p.stem + (f"_{frame}" if is_video[i] else ""))
->>>>>>> ff8ae0d2
+        self.txt_path = self.save_dir / "labels" / (p.stem + ("" if self.dataset.mode == "image" else f"_{frame}"))
         string += "%gx%g " % im.shape[2:]
         result = self.results[i]
         result.save_dir = self.save_dir.__str__()  # used in other locations
